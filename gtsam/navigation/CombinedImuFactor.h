/* ----------------------------------------------------------------------------

 * GTSAM Copyright 2010, Georgia Tech Research Corporation, 
 * Atlanta, Georgia 30332-0415
 * All Rights Reserved
 * Authors: Frank Dellaert, et al. (see THANKS for the full author list)

 * See LICENSE for the license information

 * -------------------------------------------------------------------------- */

/**
 *  @file  CombinedImuFactor.h
 *  @author Luca Carlone, Stephen Williams, Richard Roberts, Vadim Indelman, David Jensen
 **/

#pragma once

/* GTSAM includes */
#include <gtsam/navigation/ImuBias.h>
#include <gtsam/geometry/Pose3.h>
#include <gtsam/nonlinear/NonlinearFactor.h>
#include <gtsam/linear/GaussianFactor.h>
#include <gtsam/base/debug.h>

/* External or standard includes */
#include <ostream>


namespace gtsam {

  /**
   * 
   * @addtogroup SLAM
   *
   * If you are using the factor, please cite:
   * L. Carlone, Z. Kira, C. Beall, V. Indelman, F. Dellaert, Eliminating conditionally
   * independent sets in factor graphs: a unifying perspective based on smart factors,
   * Int. Conf. on Robotics and Automation (ICRA), 2014.
   *
   * REFERENCES:
   * [1] G.S. Chirikjian, "Stochastic Models, Information Theory, and Lie Groups", Volume 2, 2008.
   * [2] T. Lupton and S.Sukkarieh, "Visual-Inertial-Aided Navigation for High-Dynamic Motion in Built
   * Environments Without Initial Conditions", TRO, 28(1):61-76, 2012.
   * [3] L. Carlone, S. Williams, R. Roberts, "Preintegrated IMU factor: Computation of the Jacobian Matrices", Tech. Report, 2013.
   */

  class CombinedImuFactor: public NoiseModelFactor6<Pose3,Vector3,Pose3,Vector3,imuBias::ConstantBias,imuBias::ConstantBias> {

  public:

    /** Struct to store results of preintegrating IMU measurements.  Can be build
     * incrementally so as to avoid costly integration at time of factor construction. */

    /** CombinedPreintegratedMeasurements accumulates (integrates) the IMU measurements (rotation rates and accelerations)
     * and the corresponding covariance matrix. The measurements are then used to build the Preintegrated IMU factor*/
    class CombinedPreintegratedMeasurements {
    public:
      imuBias::ConstantBias biasHat; ///< Acceleration and angular rate bias values used during preintegration
      Matrix measurementCovariance; ///< (Raw measurements uncertainty) Covariance of the vector
      ///< [integrationError measuredAcc measuredOmega biasAccRandomWalk biasOmegaRandomWalk biasAccInit biasOmegaInit] in R^(21 x 21)

      Vector3 deltaPij; ///< Preintegrated relative position (does not take into account velocity at time i, see deltap+, in [2]) (in frame i)
      Vector3 deltaVij; ///< Preintegrated relative velocity (in global frame)
      Rot3 deltaRij; ///< Preintegrated relative orientation (in frame i)
      double deltaTij; ///< Time interval from i to j

      Matrix3 delPdelBiasAcc; ///< Jacobian of preintegrated position w.r.t. acceleration bias
      Matrix3 delPdelBiasOmega; ///< Jacobian of preintegrated position w.r.t. angular rate bias
      Matrix3 delVdelBiasAcc; ///< Jacobian of preintegrated velocity w.r.t. acceleration bias
      Matrix3 delVdelBiasOmega; ///< Jacobian of preintegrated velocity w.r.t. angular rate bias
      Matrix3 delRdelBiasOmega; ///< Jacobian of preintegrated rotation w.r.t. angular rate bias
      Matrix PreintMeasCov; ///< Covariance matrix of the preintegrated measurements (first-order propagation from *measurementCovariance*)
      bool use2ndOrderIntegration_; ///< Controls the order of integration

      ///< In the combined factor is also includes the biases and keeps the correlation between the preintegrated measurements and the biases
      ///< COVARIANCE OF: [PreintPOSITION PreintVELOCITY PreintROTATION BiasAcc BiasOmega]
      /** Default constructor, initialize with no IMU measurements */
      CombinedPreintegratedMeasurements(
          const imuBias::ConstantBias& bias, ///< Current estimate of acceleration and rotation rate biases
          const Matrix3& measuredAccCovariance, ///< Covariance matrix of measuredAcc
          const Matrix3& measuredOmegaCovariance, ///< Covariance matrix of measuredAcc
          const Matrix3& integrationErrorCovariance, ///< Covariance matrix of measuredAcc
          const Matrix3& biasAccCovariance, ///< Covariance matrix of biasAcc (random walk describing BIAS evolution)
          const Matrix3& biasOmegaCovariance, ///< Covariance matrix of biasOmega (random walk describing BIAS evolution)
          const Matrix& biasAccOmegaInit, ///< Covariance of biasAcc & biasOmega when preintegrating measurements
          const bool use2ndOrderIntegration = false ///< Controls the order of integration
          ///< (this allows to consider the uncertainty of the BIAS choice when integrating the measurements)
      ) : biasHat(bias), measurementCovariance(21,21), deltaPij(Vector3::Zero()), deltaVij(Vector3::Zero()), deltaTij(0.0),
      delPdelBiasAcc(Matrix3::Zero()), delPdelBiasOmega(Matrix3::Zero()),
      delVdelBiasAcc(Matrix3::Zero()), delVdelBiasOmega(Matrix3::Zero()),
      delRdelBiasOmega(Matrix3::Zero()), PreintMeasCov(Matrix::Zero(15,15)),
      use2ndOrderIntegration_(use2ndOrderIntegration)
      {
          // COVARIANCE OF: [Integration AccMeasurement OmegaMeasurement BiasAccRandomWalk BiasOmegaRandomWalk (BiasAccInit BiasOmegaInit)] SIZE (21x21)
        measurementCovariance << integrationErrorCovariance , Matrix3::Zero(), Matrix3::Zero(), Matrix3::Zero(), Matrix3::Zero(), Matrix3::Zero(),      Matrix3::Zero(),
                                       Matrix3::Zero(), measuredAccCovariance,  Matrix3::Zero(), Matrix3::Zero(), Matrix3::Zero(), Matrix3::Zero(),     Matrix3::Zero(),
                                       Matrix3::Zero(),   Matrix3::Zero(), measuredOmegaCovariance, Matrix3::Zero(), Matrix3::Zero(), Matrix3::Zero(),  Matrix3::Zero(),
                                       Matrix3::Zero(), Matrix3::Zero(), Matrix3::Zero(), biasAccCovariance, Matrix3::Zero(),   Matrix3::Zero(),        Matrix3::Zero(),
                                       Matrix3::Zero(), Matrix3::Zero(), Matrix3::Zero(), Matrix3::Zero(), biasOmegaCovariance, Matrix3::Zero(),        Matrix3::Zero(),
                                       Matrix3::Zero(), Matrix3::Zero(), Matrix3::Zero(), Matrix3::Zero(), Matrix3::Zero(),     biasAccOmegaInit.block(0,0,3,3),    biasAccOmegaInit.block(0,3,3,3),
                                       Matrix3::Zero(), Matrix3::Zero(), Matrix3::Zero(), Matrix3::Zero(), Matrix3::Zero(),     biasAccOmegaInit.block(3,0,3,3),        biasAccOmegaInit.block(3,3,3,3);

      }

      CombinedPreintegratedMeasurements() :
      biasHat(imuBias::ConstantBias()), measurementCovariance(21,21), deltaPij(Vector3::Zero()), deltaVij(Vector3::Zero()), deltaTij(0.0),
      delPdelBiasAcc(Matrix3::Zero()), delPdelBiasOmega(Matrix3::Zero()),
      delVdelBiasAcc(Matrix3::Zero()), delVdelBiasOmega(Matrix3::Zero()),
      delRdelBiasOmega(Matrix3::Zero()), PreintMeasCov(Matrix::Zero(15,15))
      {
      }

      /** print */
      void print(const std::string& s = "Preintegrated Measurements:") const {
        std::cout << s << std::endl;
        biasHat.print("  biasHat");
        std::cout << "  deltaTij " << deltaTij << std::endl;
        std::cout << "  deltaPij [ " << deltaPij.transpose() << " ]" << std::endl;
        std::cout << "  deltaVij [ " << deltaVij.transpose() << " ]" << std::endl;
        deltaRij.print("  deltaRij ");
        std::cout << "  measurementCovariance [ " << measurementCovariance << " ]" << std::endl;
        std::cout << "  PreintMeasCov [ " << PreintMeasCov << " ]" << std::endl;
      }

      /** equals */
      bool equals(const CombinedPreintegratedMeasurements& expected, double tol=1e-9) const {
        return biasHat.equals(expected.biasHat, tol)
            && equal_with_abs_tol(measurementCovariance, expected.measurementCovariance, tol)
            && equal_with_abs_tol(deltaPij, expected.deltaPij, tol)
            && equal_with_abs_tol(deltaVij, expected.deltaVij, tol)
            && deltaRij.equals(expected.deltaRij, tol)
            && std::fabs(deltaTij - expected.deltaTij) < tol
            && equal_with_abs_tol(delPdelBiasAcc, expected.delPdelBiasAcc, tol)
            && equal_with_abs_tol(delPdelBiasOmega, expected.delPdelBiasOmega, tol)
            && equal_with_abs_tol(delVdelBiasAcc, expected.delVdelBiasAcc, tol)
            && equal_with_abs_tol(delVdelBiasOmega, expected.delVdelBiasOmega, tol)
            && equal_with_abs_tol(delRdelBiasOmega, expected.delRdelBiasOmega, tol);
      }

      void resetIntegration(){
        deltaPij = Vector3::Zero();
        deltaVij = Vector3::Zero();
        deltaRij = Rot3();
        deltaTij = 0.0;
        delPdelBiasAcc = Matrix3::Zero();
        delPdelBiasOmega = Matrix3::Zero();
        delVdelBiasAcc = Matrix3::Zero();
        delVdelBiasOmega = Matrix3::Zero();
        delRdelBiasOmega = Matrix3::Zero();
        PreintMeasCov = Matrix::Zero(15,15);
      }

      /** Add a single IMU measurement to the preintegration. */
      void integrateMeasurement(
          const Vector3& measuredAcc, ///< Measured linear acceleration (in body frame)
          const Vector3& measuredOmega, ///< Measured angular velocity (in body frame)
          double deltaT, ///< Time step
          boost::optional<const Pose3&> body_P_sensor = boost::none ///< Sensor frame
      ) {
        // NOTE: order is important here because each update uses old values, e.g., velocity and position updates are based on previous rotation estimate.
        // First we compensate the measurements for the bias: since we have only an estimate of the bias, the covariance includes the corresponding uncertainty
        Vector3 correctedAcc = biasHat.correctAccelerometer(measuredAcc);
        Vector3 correctedOmega = biasHat.correctGyroscope(measuredOmega);

        // Then compensate for sensor-body displacement: we express the quantities (originally in the IMU frame) into the body frame
        if(body_P_sensor){
          Matrix3 body_R_sensor = body_P_sensor->rotation().matrix();
          correctedOmega = body_R_sensor * correctedOmega; // rotation rate vector in the body frame
          Matrix3 body_omega_body__cross = skewSymmetric(correctedOmega);
          correctedAcc = body_R_sensor * correctedAcc - body_omega_body__cross * body_omega_body__cross * body_P_sensor->translation().vector();
          // linear acceleration vector in the body frame
        }

        const Vector3 theta_incr = correctedOmega * deltaT; // rotation vector describing rotation increment computed from the current rotation rate measurement
        const Rot3 Rincr = Rot3::Expmap(theta_incr); // rotation increment computed from the current rotation rate measurement
        const Matrix3 Jr_theta_incr = Rot3::rightJacobianExpMapSO3(theta_incr); // Right jacobian computed at theta_incr

        // Update Jacobians
        /* ----------------------------------------------------------------------------------------------------------------------- */
        if(!use2ndOrderIntegration_){
          delPdelBiasAcc += delVdelBiasAcc * deltaT;
          delPdelBiasOmega += delVdelBiasOmega * deltaT;
        }else{
          delPdelBiasAcc += delVdelBiasAcc * deltaT - 0.5 * deltaRij.matrix() * deltaT*deltaT;
          delPdelBiasOmega += delVdelBiasOmega * deltaT - 0.5 * deltaRij.matrix()
                                        * skewSymmetric(biasHat.correctAccelerometer(measuredAcc)) * deltaT*deltaT * delRdelBiasOmega;
        }

        delVdelBiasAcc += -deltaRij.matrix() * deltaT;
        delVdelBiasOmega += -deltaRij.matrix() * skewSymmetric(correctedAcc) * deltaT * delRdelBiasOmega;
        delRdelBiasOmega = Rincr.inverse().matrix() * delRdelBiasOmega - Jr_theta_incr  * deltaT;

        // Update preintegrated measurements covariance: as in [2] we consider a first order propagation that
        // can be seen as a prediction phase in an EKF framework. In this implementation, contrarily to [2] we
        // consider the uncertainty of the bias selection and we keep correlation between biases and preintegrated measurements
        /* ----------------------------------------------------------------------------------------------------------------------- */
        Matrix3 Z_3x3 = Matrix3::Zero();
        Matrix3 I_3x3 = Matrix3::Identity();
        const Vector3 theta_i = Rot3::Logmap(deltaRij); // parametrization of so(3)
        const Matrix3 Jr_theta_i = Rot3::rightJacobianExpMapSO3(theta_i);

        Rot3 Rot_j = deltaRij * Rincr;
        const Vector3 theta_j = Rot3::Logmap(Rot_j); // parametrization of so(3)
        const Matrix3 Jrinv_theta_j = Rot3::rightJacobianExpMapSO3inverse(theta_j);

        // Single Jacobians to propagate covariance
        Matrix3 H_pos_pos    = I_3x3;
        Matrix3 H_pos_vel    = I_3x3 * deltaT;
        Matrix3 H_pos_angles = Z_3x3;

        Matrix3 H_vel_pos    = Z_3x3;
        Matrix3 H_vel_vel    = I_3x3;
        Matrix3 H_vel_angles = - deltaRij.matrix() * skewSymmetric(correctedAcc) * Jr_theta_i * deltaT;
        // analytic expression corresponding to the following numerical derivative
        // Matrix H_vel_angles = numericalDerivative11<Vector3, Vector3>(boost::bind(&PreIntegrateIMUObservations_delta_vel, correctedOmega, correctedAcc, deltaT, _1, deltaVij), theta_i);
        Matrix3 H_vel_biasacc = - deltaRij.matrix() * deltaT;

        Matrix3 H_angles_pos   = Z_3x3;
        Matrix3 H_angles_vel    = Z_3x3;
        Matrix3 H_angles_angles = Jrinv_theta_j * Rincr.inverse().matrix() * Jr_theta_i;
        Matrix3 H_angles_biasomega =- Jrinv_theta_j * Jr_theta_incr * deltaT;
        // analytic expression corresponding to the following numerical derivative
        // Matrix H_angles_angles = numericalDerivative11<Vector3, Vector3>(boost::bind(&PreIntegrateIMUObservations_delta_angles, correctedOmega, deltaT, _1), thetaij);

        // overall Jacobian wrt preintegrated measurements (df/dx)
        Matrix F(15,15);
        F << H_pos_pos,    H_pos_vel,     H_pos_angles,          Z_3x3,                     Z_3x3,
                H_vel_pos,     H_vel_vel,     H_vel_angles,      H_vel_biasacc,              Z_3x3,
                H_angles_pos,  H_angles_vel,  H_angles_angles,   Z_3x3,                         H_angles_biasomega,
                Z_3x3,         Z_3x3,         Z_3x3,             I_3x3,                         Z_3x3,
                Z_3x3,         Z_3x3,         Z_3x3,             Z_3x3,                         I_3x3;


        // first order uncertainty propagation
        // Optimized matrix multiplication   (1/deltaT) * G * measurementCovariance * G.transpose()

        Matrix G_measCov_Gt = Matrix::Zero(15,15);
        // BLOCK DIAGONAL TERMS
        G_measCov_Gt.block(0,0,3,3) = deltaT * measurementCovariance.block(0,0,3,3);

        G_measCov_Gt.block(3,3,3,3) = (1/deltaT) * (H_vel_biasacc)  *
            (measurementCovariance.block(3,3,3,3)  +  measurementCovariance.block(15,15,3,3) ) *
            (H_vel_biasacc.transpose());

        G_measCov_Gt.block(6,6,3,3) = (1/deltaT) *  (H_angles_biasomega) *
            (measurementCovariance.block(6,6,3,3)  +  measurementCovariance.block(18,18,3,3) ) *
            (H_angles_biasomega.transpose());

        G_measCov_Gt.block(9,9,3,3) = deltaT * measurementCovariance.block(9,9,3,3);

        G_measCov_Gt.block(12,12,3,3) = deltaT * measurementCovariance.block(12,12,3,3);

        // NEW OFF BLOCK DIAGONAL TERMS
        Matrix3 block23 = H_vel_biasacc * measurementCovariance.block(18,15,3,3) *  H_angles_biasomega.transpose();
        G_measCov_Gt.block(3,6,3,3) = block23;
        G_measCov_Gt.block(6,3,3,3) = block23.transpose();

        PreintMeasCov = F * PreintMeasCov * F.transpose() + G_measCov_Gt;

        // Update preintegrated measurements
        /* ----------------------------------------------------------------------------------------------------------------------- */
        if(!use2ndOrderIntegration_){
          deltaPij += deltaVij * deltaT;
        }else{
          deltaPij += deltaVij * deltaT + 0.5 * deltaRij.matrix() * biasHat.correctAccelerometer(measuredAcc) * deltaT*deltaT;
        }
        deltaVij += deltaRij.matrix() * correctedAcc * deltaT;
        deltaRij = deltaRij * Rincr;
        deltaTij += deltaT;
      }

      /* ++++++++++++++++++++++++++++++++++++++++++++++++++++++++++++++++++++++++++++++++++++++++ */
      // This function is only used for test purposes (compare numerical derivatives wrt analytic ones)
      static inline Vector PreIntegrateIMUObservations_delta_vel(const Vector& msr_gyro_t, const Vector& msr_acc_t, const double msr_dt,
              const Vector3& delta_angles, const Vector& delta_vel_in_t0){

          // Note: all delta terms refer to an IMU\sensor system at t0

        Vector body_t_a_body = msr_acc_t;
        Rot3 R_t_to_t0 = Rot3::Expmap(delta_angles);

          return delta_vel_in_t0 + R_t_to_t0.matrix() * body_t_a_body * msr_dt;
      }

      // This function is only used for test purposes (compare numerical derivatives wrt analytic ones)
      static inline Vector PreIntegrateIMUObservations_delta_angles(const Vector& msr_gyro_t, const double msr_dt,
              const Vector3& delta_angles){

          // Note: all delta terms refer to an IMU\sensor system at t0

          // Calculate the corrected measurements using the Bias object
        Vector body_t_omega_body= msr_gyro_t;

          Rot3 R_t_to_t0 = Rot3::Expmap(delta_angles);

          R_t_to_t0    = R_t_to_t0 * Rot3::Expmap( body_t_omega_body*msr_dt );
          return Rot3::Logmap(R_t_to_t0);
      }
      /* ++++++++++++++++++++++++++++++++++++++++++++++++++++++++++++++++++++++++++++++++++ */

    private:
      /** Serialization function */
      friend class boost::serialization::access;
      template<class ARCHIVE>
      void serialize(ARCHIVE & ar, const unsigned int version) {
        ar & BOOST_SERIALIZATION_NVP(biasHat);
        ar & BOOST_SERIALIZATION_NVP(measurementCovariance);
        ar & BOOST_SERIALIZATION_NVP(deltaPij);
        ar & BOOST_SERIALIZATION_NVP(deltaVij);
        ar & BOOST_SERIALIZATION_NVP(deltaRij);
        ar & BOOST_SERIALIZATION_NVP(deltaTij);
        ar & BOOST_SERIALIZATION_NVP(delPdelBiasAcc);
        ar & BOOST_SERIALIZATION_NVP(delPdelBiasOmega);
        ar & BOOST_SERIALIZATION_NVP(delVdelBiasAcc);
        ar & BOOST_SERIALIZATION_NVP(delVdelBiasOmega);
        ar & BOOST_SERIALIZATION_NVP(delRdelBiasOmega);
      }
    };

  private:

    typedef CombinedImuFactor This;
    typedef NoiseModelFactor6<Pose3,Vector3,Pose3,Vector3,imuBias::ConstantBias,imuBias::ConstantBias> Base;

    CombinedPreintegratedMeasurements preintegratedMeasurements_;
    Vector3 gravity_;
    Vector3 omegaCoriolis_;
    boost::optional<Pose3> body_P_sensor_;        ///< The pose of the sensor in the body frame

    bool use2ndOrderCoriolis_; ///< Controls whether higher order terms are included when calculating the Coriolis Effect

  public:

    /** Shorthand for a smart pointer to a factor */
#if !defined(_MSC_VER) && __GNUC__ == 4 && __GNUC_MINOR__ > 5
    typedef typename boost::shared_ptr<CombinedImuFactor> shared_ptr;
#else
      typedef boost::shared_ptr<CombinedImuFactor> shared_ptr;
#endif

    /** Default constructor - only use for serialization */
    CombinedImuFactor() : preintegratedMeasurements_(imuBias::ConstantBias(), Matrix3::Zero(), Matrix3::Zero(), Matrix3::Zero(), Matrix3::Zero(), Matrix3::Zero(), Matrix::Zero(6,6)) {}

    /** Constructor */
    CombinedImuFactor(
      Key pose_i, ///< previous pose key
      Key vel_i, ///< previous velocity key
      Key pose_j, ///< current pose key
      Key vel_j, ///< current velocity key
      Key bias_i, ///< previous bias key
      Key bias_j, ///< current bias key
        const CombinedPreintegratedMeasurements& preintegratedMeasurements, ///< Preintegrated IMU measurements
        const Vector3& gravity, ///< gravity vector
        const Vector3& omegaCoriolis, ///< rotation rate of inertial frame
        boost::optional<const Pose3&> body_P_sensor = boost::none, ///< The Pose of the sensor frame in the body frame
        const bool use2ndOrderCoriolis = false ///< When true, the second-order term is used in the calculation of the Coriolis Effect
    ) :
      Base(noiseModel::Gaussian::Covariance(preintegratedMeasurements.PreintMeasCov), pose_i, vel_i, pose_j, vel_j, bias_i, bias_j),
      preintegratedMeasurements_(preintegratedMeasurements),
      gravity_(gravity),
      omegaCoriolis_(omegaCoriolis),
      body_P_sensor_(body_P_sensor),
      use2ndOrderCoriolis_(use2ndOrderCoriolis){
    }

    virtual ~CombinedImuFactor() {}

    /// @return a deep copy of this factor
    virtual gtsam::NonlinearFactor::shared_ptr clone() const {
      return boost::static_pointer_cast<gtsam::NonlinearFactor>(
          gtsam::NonlinearFactor::shared_ptr(new This(*this))); }

    /** implement functions needed for Testable */

    /** print */
    virtual void print(const std::string& s, const KeyFormatter& keyFormatter = DefaultKeyFormatter) const {
      std::cout << s << "CombinedImuFactor("
          << keyFormatter(this->key1()) << ","
          << keyFormatter(this->key2()) << ","
          << keyFormatter(this->key3()) << ","
          << keyFormatter(this->key4()) << ","
          << keyFormatter(this->key5()) << ","
          << keyFormatter(this->key6()) << ")\n";
      preintegratedMeasurements_.print("  preintegrated measurements:");
      std::cout << "  gravity: [ " << gravity_.transpose() << " ]" << std::endl;
      std::cout << "  omegaCoriolis: [ " << omegaCoriolis_.transpose() << " ]" << std::endl;
      this->noiseModel_->print("  noise model: ");
      if(this->body_P_sensor_)
        this->body_P_sensor_->print("  sensor pose in body frame: ");
    }

    /** equals */
    virtual bool equals(const NonlinearFactor& expected, double tol=1e-9) const {
      const This *e =  dynamic_cast<const This*> (&expected);
      return e != NULL && Base::equals(*e, tol)
          && preintegratedMeasurements_.equals(e->preintegratedMeasurements_, tol)
          && equal_with_abs_tol(gravity_, e->gravity_, tol)
          && equal_with_abs_tol(omegaCoriolis_, e->omegaCoriolis_, tol)
          && ((!body_P_sensor_ && !e->body_P_sensor_) || (body_P_sensor_ && e->body_P_sensor_ && body_P_sensor_->equals(*e->body_P_sensor_)));
    }

    /** Access the preintegrated measurements. */
    const CombinedPreintegratedMeasurements& preintegratedMeasurements() const {
      return preintegratedMeasurements_; }

    const Vector3& gravity() const { return gravity_; }

    const Vector3& omegaCoriolis() const { return omegaCoriolis_; }

    /** implement functions needed to derive from Factor */

    /** vector of errors */
    Vector evaluateError(const Pose3& pose_i, const Vector3& vel_i, const Pose3& pose_j, const Vector3& vel_j,
        const imuBias::ConstantBias& bias_i, const imuBias::ConstantBias& bias_j,
        boost::optional<Matrix&> H1 = boost::none,
        boost::optional<Matrix&> H2 = boost::none,
        boost::optional<Matrix&> H3 = boost::none,
        boost::optional<Matrix&> H4 = boost::none,
        boost::optional<Matrix&> H5 = boost::none,
        boost::optional<Matrix&> H6 = boost::none) const
    {

      const double& deltaTij = preintegratedMeasurements_.deltaTij;
      const Vector3 biasAccIncr = bias_i.accelerometer() - preintegratedMeasurements_.biasHat.accelerometer();
      const Vector3 biasOmegaIncr = bias_i.gyroscope() - preintegratedMeasurements_.biasHat.gyroscope();

      // we give some shorter name to rotations and translations
      const Rot3 Rot_i = pose_i.rotation();
      const Rot3 Rot_j = pose_j.rotation();
      const Vector3 pos_i = pose_i.translation().vector();
      const Vector3 pos_j = pose_j.translation().vector();

      // We compute factor's Jacobians, according to [3]
      /* ---------------------------------------------------------------------------------------------------- */
      const Rot3 deltaRij_biascorrected = preintegratedMeasurements_.deltaRij.retract(preintegratedMeasurements_.delRdelBiasOmega * biasOmegaIncr, Rot3::EXPMAP);
      // deltaRij_biascorrected is expmap(deltaRij) * expmap(delRdelBiasOmega * biasOmegaIncr)

      Vector3 theta_biascorrected = Rot3::Logmap(deltaRij_biascorrected);

      Vector3 theta_biascorrected_corioliscorrected = theta_biascorrected  -
          Rot_i.inverse().matrix() * omegaCoriolis_ * deltaTij; // Coriolis term

      const Rot3 deltaRij_biascorrected_corioliscorrected =
          Rot3::Expmap( theta_biascorrected_corioliscorrected );

      const Rot3 fRhat = deltaRij_biascorrected_corioliscorrected.between(Rot_i.between(Rot_j));

      const Matrix3 Jr_theta_bcc = Rot3::rightJacobianExpMapSO3(theta_biascorrected_corioliscorrected);

      const Matrix3 Jtheta = -Jr_theta_bcc  * skewSymmetric(Rot_i.inverse().matrix() * omegaCoriolis_ * deltaTij);

      const Matrix3 Jrinv_fRhat = Rot3::rightJacobianExpMapSO3inverse(Rot3::Logmap(fRhat));

      /*
        (*H1) <<
            // dfP/dRi
            Rot_i.matrix() * skewSymmetric(preintegratedMeasurements_.deltaPij
                + preintegratedMeasurements_.delPdelBiasOmega * biasOmegaIncr + preintegratedMeasurements_.delPdelBiasAcc * biasAccIncr),
                // dfP/dPi
                - Rot_i.matrix() + 0.5 * skewSymmetric(omegaCoriolis_) * skewSymmetric(omegaCoriolis_) * Rot_i.matrix() * deltaTij*deltaTij,
                // dfV/dRi
                Rot_i.matrix() * skewSymmetric(preintegratedMeasurements_.deltaVij
                    + preintegratedMeasurements_.delVdelBiasOmega * biasOmegaIncr + preintegratedMeasurements_.delVdelBiasAcc * biasAccIncr),
                    // dfV/dPi
                    skewSymmetric(omegaCoriolis_) * skewSymmetric(omegaCoriolis_) * Rot_i.matrix() * deltaTij,
                    // dfR/dRi
                    Jrinv_fRhat *  (- Rot_j.between(Rot_i).matrix() - fRhat.inverse().matrix() * Jtheta),
                    // dfR/dPi
                    Matrix3::Zero(),
                    //dBiasAcc/dPi
                    Matrix3::Zero(), Matrix3::Zero(),
                    //dBiasOmega/dPi
                    Matrix3::Zero(), Matrix3::Zero();
          */
      if(H1) {
        H1->resize(15,6);

        Matrix3 dfPdPi;
        Matrix3 dfVdPi;
        if(use2ndOrderCoriolis_){
          dfPdPi = - Rot_i.matrix() + 0.5 * skewSymmetric(omegaCoriolis_) * skewSymmetric(omegaCoriolis_) * Rot_i.matrix() * deltaTij*deltaTij;
          dfVdPi = skewSymmetric(omegaCoriolis_) * skewSymmetric(omegaCoriolis_) * Rot_i.matrix() * deltaTij;
        }
        else{
          dfPdPi = - Rot_i.matrix();
          dfVdPi = Matrix3::Zero();
        }

    (*H1) <<
      // dfP/dRi
      Rot_i.matrix() * skewSymmetric(preintegratedMeasurements_.deltaPij
        + preintegratedMeasurements_.delPdelBiasOmega * biasOmegaIncr + preintegratedMeasurements_.delPdelBiasAcc * biasAccIncr),
      // dfP/dPi
      dfPdPi,
      // dfV/dRi
      Rot_i.matrix() * skewSymmetric(preintegratedMeasurements_.deltaVij
        + preintegratedMeasurements_.delVdelBiasOmega * biasOmegaIncr + preintegratedMeasurements_.delVdelBiasAcc * biasAccIncr),
      // dfV/dPi
      dfVdPi,
      // dfR/dRi
      Jrinv_fRhat *  (- Rot_j.between(Rot_i).matrix() - fRhat.inverse().matrix() * Jtheta),
      // dfR/dPi
      Matrix3::Zero(),
      //dBiasAcc/dPi
      Matrix3::Zero(), Matrix3::Zero(),
      //dBiasOmega/dPi
      Matrix3::Zero(), Matrix3::Zero();
      }

      if(H2) {
        H2->resize(15,3);
        (*H2) <<
            // dfP/dVi
            - Matrix3::Identity() * deltaTij
            + skewSymmetric(omegaCoriolis_) * deltaTij * deltaTij,  // Coriolis term - we got rid of the 2 wrt ins paper
            // dfV/dVi
            - Matrix3::Identity()
      + 2 * skewSymmetric(omegaCoriolis_) * deltaTij, // Coriolis term
      // dfR/dVi
      Matrix3::Zero(),
      //dBiasAcc/dVi
      Matrix3::Zero(),
      //dBiasOmega/dVi
      Matrix3::Zero();
      }

      if(H3) {

        H3->resize(15,6);
        (*H3) <<
            // dfP/dPosej
            Matrix3::Zero(), Rot_j.matrix(),
            // dfV/dPosej
            Matrix::Zero(3,6),
            // dfR/dPosej
            Jrinv_fRhat *  ( Matrix3::Identity() ), Matrix3::Zero(),
            //dBiasAcc/dPosej
            Matrix3::Zero(), Matrix3::Zero(),
            //dBiasOmega/dPosej
            Matrix3::Zero(), Matrix3::Zero();
      }

      if(H4) {
        H4->resize(15,3);
        (*H4) <<
            // dfP/dVj
            Matrix3::Zero(),
            // dfV/dVj
            Matrix3::Identity(),
            // dfR/dVj
            Matrix3::Zero(),
            //dBiasAcc/dVj
            Matrix3::Zero(),
            //dBiasOmega/dVj
            Matrix3::Zero();
      }

      if(H5) {
        const Matrix3 Jrinv_theta_bc = Rot3::rightJacobianExpMapSO3inverse(theta_biascorrected);
        const Matrix3 Jr_JbiasOmegaIncr = Rot3::rightJacobianExpMapSO3(preintegratedMeasurements_.delRdelBiasOmega * biasOmegaIncr);
        const Matrix3 JbiasOmega = Jr_theta_bcc * Jrinv_theta_bc * Jr_JbiasOmegaIncr * preintegratedMeasurements_.delRdelBiasOmega;

        H5->resize(15,6);
        (*H5) <<
            // dfP/dBias_i
            - Rot_i.matrix() * preintegratedMeasurements_.delPdelBiasAcc,
            - Rot_i.matrix() * preintegratedMeasurements_.delPdelBiasOmega,
            // dfV/dBias_i
            - Rot_i.matrix() * preintegratedMeasurements_.delVdelBiasAcc,
            - Rot_i.matrix() * preintegratedMeasurements_.delVdelBiasOmega,
            // dfR/dBias_i
            Matrix::Zero(3,3),
            Jrinv_fRhat * ( - fRhat.inverse().matrix() * JbiasOmega),
            //dBiasAcc/dBias_i
            -Matrix3::Identity(), Matrix3::Zero(),
            //dBiasOmega/dBias_i
            Matrix3::Zero(), -Matrix3::Identity();
      }

      if(H6) {

          H6->resize(15,6);
          (*H6) <<
                  // dfP/dBias_j
                  Matrix3::Zero(), Matrix3::Zero(),
                  // dfV/dBias_j
                  Matrix3::Zero(), Matrix3::Zero(),
                  // dfR/dBias_j
                  Matrix3::Zero(), Matrix3::Zero(),
                  //dBiasAcc/dBias_j
                  Matrix3::Identity(), Matrix3::Zero(),
                  //dBiasOmega/dBias_j
                  Matrix3::Zero(), Matrix3::Identity();
      }

      // Evaluate residual error, according to [3]
      /* ---------------------------------------------------------------------------------------------------- */
      const Vector3 fp =
          pos_j - pos_i
          - Rot_i.matrix() * (preintegratedMeasurements_.deltaPij
              + preintegratedMeasurements_.delPdelBiasAcc * biasAccIncr
              + preintegratedMeasurements_.delPdelBiasOmega * biasOmegaIncr)
              - vel_i * deltaTij
              + skewSymmetric(omegaCoriolis_) * vel_i * deltaTij*deltaTij  // Coriolis term - we got rid of the 2 wrt ins paper
              - 0.5 * gravity_ * deltaTij*deltaTij;

      const Vector3 fv =
          vel_j - vel_i - Rot_i.matrix() * (preintegratedMeasurements_.deltaVij
              + preintegratedMeasurements_.delVdelBiasAcc * biasAccIncr
              + preintegratedMeasurements_.delVdelBiasOmega * biasOmegaIncr)
              + 2 * skewSymmetric(omegaCoriolis_) * vel_i * deltaTij  // Coriolis term
              - gravity_ * deltaTij;

      const Vector3 fR = Rot3::Logmap(fRhat);

      const Vector3 fbiasAcc = bias_j.accelerometer() - bias_i.accelerometer();

      const Vector3 fbiasOmega = bias_j.gyroscope() - bias_i.gyroscope();

      Vector r(15); r << fp, fv, fR, fbiasAcc, fbiasOmega; // vector of size 15

      return r;
    }


    /** predicted states from IMU */
    static void Predict(const Pose3& pose_i, const Vector3& vel_i, Pose3& pose_j, Vector3& vel_j,
        const imuBias::ConstantBias& bias_i, imuBias::ConstantBias& bias_j,
        const CombinedPreintegratedMeasurements& preintegratedMeasurements,
        const Vector3& gravity, const Vector3& omegaCoriolis, boost::optional<const Pose3&> body_P_sensor = boost::none,
        const bool use2ndOrderCoriolis = false)
    {

      const double& deltaTij = preintegratedMeasurements.deltaTij;
      const Vector3 biasAccIncr = bias_i.accelerometer() - preintegratedMeasurements.biasHat.accelerometer();
      const Vector3 biasOmegaIncr = bias_i.gyroscope() - preintegratedMeasurements.biasHat.gyroscope();

      const Rot3 Rot_i = pose_i.rotation();
      const Vector3 pos_i = pose_i.translation().vector();

      // Predict state at time j
      /* ---------------------------------------------------------------------------------------------------- */
       Vector3 pos_j =  pos_i + Rot_i.matrix() * (preintegratedMeasurements.deltaPij
<<<<<<< HEAD
		  + preintegratedMeasurements.delPdelBiasAcc * biasAccIncr
		  + preintegratedMeasurements.delPdelBiasOmega * biasOmegaIncr)
		  + vel_i * deltaTij
		  - skewSymmetric(omegaCoriolis) * vel_i * deltaTij*deltaTij  // Coriolis term - we got rid of the 2 wrt ins paper
		  + 0.5 * gravity * deltaTij*deltaTij;

	  vel_j = Vector3(vel_i + Rot_i.matrix() * (preintegratedMeasurements.deltaVij
		  + preintegratedMeasurements.delVdelBiasAcc * biasAccIncr
		  + preintegratedMeasurements.delVdelBiasOmega * biasOmegaIncr)
		  - 2 * skewSymmetric(omegaCoriolis) * vel_i * deltaTij  // Coriolis term
		  + gravity * deltaTij);
=======
      + preintegratedMeasurements.delPdelBiasAcc * biasAccIncr
      + preintegratedMeasurements.delPdelBiasOmega * biasOmegaIncr)
      + vel_i * deltaTij
      - skewSymmetric(omegaCoriolis) * vel_i * deltaTij*deltaTij  // Coriolis term - we got rid of the 2 wrt ins paper
      + 0.5 * gravity * deltaTij*deltaTij;

    vel_j = LieVector(vel_i + Rot_i.matrix() * (preintegratedMeasurements.deltaVij
      + preintegratedMeasurements.delVdelBiasAcc * biasAccIncr
      + preintegratedMeasurements.delVdelBiasOmega * biasOmegaIncr)
      - 2 * skewSymmetric(omegaCoriolis) * vel_i * deltaTij  // Coriolis term
      + gravity * deltaTij);
>>>>>>> c212ba09

      if(use2ndOrderCoriolis){
        pos_j += - 0.5 * skewSymmetric(omegaCoriolis) * skewSymmetric(omegaCoriolis) * pos_i * deltaTij*deltaTij;  // 2nd order coriolis term for position
        vel_j += - skewSymmetric(omegaCoriolis) * skewSymmetric(omegaCoriolis) * pos_i * deltaTij; // 2nd order term for velocity
      }

      const Rot3 deltaRij_biascorrected = preintegratedMeasurements.deltaRij.retract(preintegratedMeasurements.delRdelBiasOmega * biasOmegaIncr, Rot3::EXPMAP);
      // deltaRij_biascorrected is expmap(deltaRij) * expmap(delRdelBiasOmega * biasOmegaIncr)
      Vector3 theta_biascorrected = Rot3::Logmap(deltaRij_biascorrected);
      Vector3 theta_biascorrected_corioliscorrected = theta_biascorrected  -
          Rot_i.inverse().matrix() * omegaCoriolis * deltaTij; // Coriolis term
      const Rot3 deltaRij_biascorrected_corioliscorrected =
          Rot3::Expmap( theta_biascorrected_corioliscorrected );
      const Rot3 Rot_j = Rot_i.compose( deltaRij_biascorrected_corioliscorrected  );

      pose_j = Pose3( Rot_j, Point3(pos_j) );

      bias_j = bias_i;
    }


  private:

    /** Serialization function */
    friend class boost::serialization::access;
    template<class ARCHIVE>
    void serialize(ARCHIVE & ar, const unsigned int version) {
      ar & boost::serialization::make_nvp("NoiseModelFactor6",
          boost::serialization::base_object<Base>(*this));
      ar & BOOST_SERIALIZATION_NVP(preintegratedMeasurements_);
      ar & BOOST_SERIALIZATION_NVP(gravity_);
      ar & BOOST_SERIALIZATION_NVP(omegaCoriolis_);
      ar & BOOST_SERIALIZATION_NVP(body_P_sensor_);
    }
  }; // \class CombinedImuFactor

  typedef CombinedImuFactor::CombinedPreintegratedMeasurements CombinedImuFactorPreintegratedMeasurements;

} /// namespace gtsam<|MERGE_RESOLUTION|>--- conflicted
+++ resolved
@@ -642,31 +642,17 @@
       // Predict state at time j
       /* ---------------------------------------------------------------------------------------------------- */
        Vector3 pos_j =  pos_i + Rot_i.matrix() * (preintegratedMeasurements.deltaPij
-<<<<<<< HEAD
-		  + preintegratedMeasurements.delPdelBiasAcc * biasAccIncr
-		  + preintegratedMeasurements.delPdelBiasOmega * biasOmegaIncr)
-		  + vel_i * deltaTij
-		  - skewSymmetric(omegaCoriolis) * vel_i * deltaTij*deltaTij  // Coriolis term - we got rid of the 2 wrt ins paper
-		  + 0.5 * gravity * deltaTij*deltaTij;
-
-	  vel_j = Vector3(vel_i + Rot_i.matrix() * (preintegratedMeasurements.deltaVij
-		  + preintegratedMeasurements.delVdelBiasAcc * biasAccIncr
-		  + preintegratedMeasurements.delVdelBiasOmega * biasOmegaIncr)
-		  - 2 * skewSymmetric(omegaCoriolis) * vel_i * deltaTij  // Coriolis term
-		  + gravity * deltaTij);
-=======
       + preintegratedMeasurements.delPdelBiasAcc * biasAccIncr
       + preintegratedMeasurements.delPdelBiasOmega * biasOmegaIncr)
       + vel_i * deltaTij
       - skewSymmetric(omegaCoriolis) * vel_i * deltaTij*deltaTij  // Coriolis term - we got rid of the 2 wrt ins paper
       + 0.5 * gravity * deltaTij*deltaTij;
 
-    vel_j = LieVector(vel_i + Rot_i.matrix() * (preintegratedMeasurements.deltaVij
+    vel_j = Vector3(vel_i + Rot_i.matrix() * (preintegratedMeasurements.deltaVij
       + preintegratedMeasurements.delVdelBiasAcc * biasAccIncr
       + preintegratedMeasurements.delVdelBiasOmega * biasOmegaIncr)
       - 2 * skewSymmetric(omegaCoriolis) * vel_i * deltaTij  // Coriolis term
       + gravity * deltaTij);
->>>>>>> c212ba09
 
       if(use2ndOrderCoriolis){
         pos_j += - 0.5 * skewSymmetric(omegaCoriolis) * skewSymmetric(omegaCoriolis) * pos_i * deltaTij*deltaTij;  // 2nd order coriolis term for position
