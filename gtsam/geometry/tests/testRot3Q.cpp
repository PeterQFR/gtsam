/* ----------------------------------------------------------------------------

 * GTSAM Copyright 2010, Georgia Tech Research Corporation, 
 * Atlanta, Georgia 30332-0415
 * All Rights Reserved
 * Authors: Frank Dellaert, et al. (see THANKS for the full author list)

 * See LICENSE for the license information

 * -------------------------------------------------------------------------- */

/**
 * @file    testRot3.cpp
 * @brief   Unit tests for Rot3 class, Quaternion specific
 * @author  Alireza Fathi
 */

#include <gtsam/geometry/Point3.h>
#include <gtsam/geometry/Rot3.h>

<<<<<<< HEAD
#ifdef GTSAM_USE_QUATERNIONS

using namespace gtsam;

static Rot3 R = Rot3::rodriguez(0.1, 0.4, 0.2);
static Point3 P(0.2, 0.7, -2.0);
static double error = 1e-9, epsilon = 0.001;

/* ************************************************************************* */
TEST( Rot3, constructor)
{
  Rot3 expected(eye(3, 3));
  Vector r1(3), r2(3), r3(3);
  r1(0) = 1;
  r1(1) = 0;
  r1(2) = 0;
  r2(0) = 0;
  r2(1) = 1;
  r2(2) = 0;
  r3(0) = 0;
  r3(1) = 0;
  r3(2) = 1;
  Rot3 actual(r1, r2, r3);
  CHECK(assert_equal(actual,expected));
}

/* ************************************************************************* */
TEST( Rot3, constructor2)
{
  Matrix R = (Matrix(3, 3) << 11., 12., 13., 21., 22., 23., 31., 32., 33.);
  Rot3 actual(R);
  Rot3 expected(11, 12, 13, 21, 22, 23, 31, 32, 33);
  CHECK(assert_equal(actual,expected));
}

/* ************************************************************************* */
TEST( Rot3, constructor3)
{
  Rot3 expected(1, 2, 3, 4, 5, 6, 7, 8, 9);
  Point3 r1(1, 4, 7), r2(2, 5, 8), r3(3, 6, 9);
  CHECK(assert_equal(Rot3(r1,r2,r3),expected));
}

/* ************************************************************************* */
TEST( Rot3, equals)
{
  CHECK(R.equals(R));
  Rot3 zero;
  CHECK(!R.equals(zero));
}

/* ************************************************************************* */
// Notice this uses J^2 whereas fast uses w*w', and has cos(t)*I + ....
Rot3 slow_but_correct_rodriguez(const Vector& w) {
  double t = norm_2(w);
  Matrix J = skewSymmetric(w / t);
  if (t < 1e-5) return Rot3();
  Matrix R = eye(3) + sin(t) * J + (1.0 - cos(t)) * (J * J);
  return R;
}

/* ************************************************************************* */
TEST( Rot3, rodriguez)
{
  Rot3 R1 = Rot3::rodriguez(epsilon, 0, 0);
  Vector w = (Vector(3) << epsilon, 0., 0.);
  Rot3 R2 = slow_but_correct_rodriguez(w);
  CHECK(assert_equal(R2,R1));
}

/* ************************************************************************* */
TEST( Rot3, rodriguez2)
{
  Vector axis = (Vector(3) << 0.,1.,0.); // rotation around Y
  double angle = 3.14 / 4.0;
  Rot3 actual = Rot3::rodriguez(axis, angle);
  Rot3 expected(0.707388, 0, 0.706825,
                       0, 1,        0,
               -0.706825, 0, 0.707388);
  CHECK(assert_equal(expected,actual,1e-5));
}

/* ************************************************************************* */
TEST( Rot3, rodriguez3)
{
  Vector w = (Vector(3) << 0.1, 0.2, 0.3);
  Rot3 R1 = Rot3::rodriguez(w / norm_2(w), norm_2(w));
  Rot3 R2 = slow_but_correct_rodriguez(w);
  CHECK(assert_equal(R2,R1));
}

/* ************************************************************************* */
TEST( Rot3, rodriguez4)
{
  Vector axis = (Vector(3) << 0., 0., 1.); // rotation around Z
  double angle = M_PI_2;
  Rot3 actual = Rot3::rodriguez(axis, angle);
  double c=cos(angle),s=sin(angle);
  Rot3 expected(c,-s, 0,
                s, c, 0,
                0, 0, 1);
  CHECK(assert_equal(expected,actual,1e-5));
  CHECK(assert_equal(slow_but_correct_rodriguez(axis*angle),actual,1e-5));
}

/* ************************************************************************* */
TEST( Rot3, expmap)
{
  Vector v = zero(3);
  CHECK(assert_equal(R.retract(v), R));
}

/* ************************************************************************* */
TEST(Rot3, log)
{
  Vector w1 = (Vector(3) << 0.1, 0.0, 0.0);
  Rot3 R1 = Rot3::rodriguez(w1);
  CHECK(assert_equal(w1, Rot3::Logmap(R1)));

  Vector w2 = (Vector(3) << 0.0, 0.1, 0.0);
  Rot3 R2 = Rot3::rodriguez(w2);
  CHECK(assert_equal(w2, Rot3::Logmap(R2)));

  Vector w3 = (Vector(3) << 0.0, 0.0, 0.1);
  Rot3 R3 = Rot3::rodriguez(w3);
  CHECK(assert_equal(w3, Rot3::Logmap(R3)));

  Vector w = (Vector(3) << 0.1, 0.4, 0.2);
  Rot3 R = Rot3::rodriguez(w);
  CHECK(assert_equal(w, Rot3::Logmap(R)));

  Vector w5 = (Vector(3) << 0.0, 0.0, 0.0);
  Rot3 R5 = Rot3::rodriguez(w5);
  CHECK(assert_equal(w5, Rot3::Logmap(R5)));

  Vector w6 = (Vector(3) << boost::math::constants::pi<double>(), 0.0, 0.0);
  Rot3 R6 = Rot3::rodriguez(w6);
  CHECK(assert_equal(w6, Rot3::Logmap(R6)));

  Vector w7 = (Vector(3) << 0.0, boost::math::constants::pi<double>(), 0.0);
  Rot3 R7 = Rot3::rodriguez(w7);
  CHECK(assert_equal(w7, Rot3::Logmap(R7)));

  Vector w8 = (Vector(3) << 0.0, 0.0, boost::math::constants::pi<double>());
  Rot3 R8 = Rot3::rodriguez(w8);
  CHECK(assert_equal(w8, Rot3::Logmap(R8)));
}

/* ************************************************************************* */
TEST(Rot3, manifold)
{
  Rot3 gR1 = Rot3::rodriguez(0.1, 0.4, 0.2);
  Rot3 gR2 = Rot3::rodriguez(0.3, 0.1, 0.7);
  Rot3 origin;

  // log behaves correctly
  Vector d12 = gR1.localCoordinates(gR2);
  CHECK(assert_equal(gR2, gR1.retract(d12)));
  CHECK(assert_equal(gR2, gR1*Rot3::Expmap(d12)));
  Vector d21 = gR2.localCoordinates(gR1);
  CHECK(assert_equal(gR1, gR2.retract(d21)));
  CHECK(assert_equal(gR1, gR2*Rot3::Expmap(d21)));

  // Check that log(t1,t2)=-log(t2,t1)
  CHECK(assert_equal(d12,-d21));

  // lines in canonical coordinates correspond to Abelian subgroups in SO(3)
  Vector d = (Vector(3) << 0.1, 0.2, 0.3);
  // exp(-d)=inverse(exp(d))
  CHECK(assert_equal(Rot3::Expmap(-d),Rot3::Expmap(d).inverse()));
  // exp(5d)=exp(2*d+3*d)=exp(2*d)exp(3*d)=exp(3*d)exp(2*d)
  Rot3 R2 = Rot3::Expmap (2 * d);
  Rot3 R3 = Rot3::Expmap (3 * d);
  Rot3 R5 = Rot3::Expmap (5 * d);
  CHECK(assert_equal(R5,R2*R3));
  CHECK(assert_equal(R5,R3*R2));
}

/* ************************************************************************* */
class AngularVelocity: public Point3 {
public:
  AngularVelocity(const Point3& p) :
    Point3(p) {
  }
  AngularVelocity(double wx, double wy, double wz) :
    Point3(wx, wy, wz) {
  }
};

AngularVelocity bracket(const AngularVelocity& X, const AngularVelocity& Y) {
  return X.cross(Y);
}

/* ************************************************************************* */
TEST(Rot3, BCH)
{
  // Approximate exmap by BCH formula
  AngularVelocity w1(0.2, -0.1, 0.1);
  AngularVelocity w2(0.01, 0.02, -0.03);
  Rot3 R1 = Rot3::Expmap (w1.vector()), R2 = Rot3::Expmap (w2.vector());
  Rot3 R3 = R1 * R2;
  Vector expected = Rot3::Logmap(R3);
  Vector actual = BCH(w1, w2).vector();
  CHECK(assert_equal(expected, actual,1e-5));
}

/* ************************************************************************* */
TEST( Rot3, rotate_derivatives)
{
  Matrix actualDrotate1a, actualDrotate1b, actualDrotate2;
  R.rotate(P, actualDrotate1a, actualDrotate2);
  R.inverse().rotate(P, actualDrotate1b, boost::none);
  Matrix numerical1 = numericalDerivative21(testing::rotate<Rot3,Point3>, R, P);
  Matrix numerical2 = numericalDerivative21(testing::rotate<Rot3,Point3>, R.inverse(), P);
  Matrix numerical3 = numericalDerivative22(testing::rotate<Rot3,Point3>, R, P);
  EXPECT(assert_equal(numerical1,actualDrotate1a,error));
  EXPECT(assert_equal(numerical2,actualDrotate1b,error));
  EXPECT(assert_equal(numerical3,actualDrotate2, error));
}

/* ************************************************************************* */
TEST( Rot3, unrotate)
{
  Point3 w = R * P;
  Matrix H1,H2;
  Point3 actual = R.unrotate(w,H1,H2);
  CHECK(assert_equal(P,actual));

  Matrix numerical1 = numericalDerivative21(testing::unrotate<Rot3,Point3>, R, w);
  CHECK(assert_equal(numerical1,H1,error));

  Matrix numerical2 = numericalDerivative22(testing::unrotate<Rot3,Point3>, R, w);
  CHECK(assert_equal(numerical2,H2,error));
}

/* ************************************************************************* */
TEST( Rot3, compose )
{
  Rot3 R1 = Rot3::rodriguez(0.1, 0.2, 0.3);
  Rot3 R2 = Rot3::rodriguez(0.2, 0.3, 0.5);

  Rot3 expected = R1 * R2;
  Matrix actualH1, actualH2;
  Rot3 actual = R1.compose(R2, actualH1, actualH2);
  CHECK(assert_equal(expected,actual));

  Matrix numericalH1 = numericalDerivative21(testing::compose<Rot3>, R1,
      R2, 1e-2);
  CHECK(assert_equal(numericalH1,actualH1));

  Matrix numericalH2 = numericalDerivative22(testing::compose<Rot3>, R1,
      R2, 1e-2);
  CHECK(assert_equal(numericalH2,actualH2));
}

/* ************************************************************************* */
TEST( Rot3, inverse )
{
  Rot3 R = Rot3::rodriguez(0.1, 0.2, 0.3);

  Rot3 I;
  Matrix actualH;
  Rot3 actual = R.inverse(actualH);
  CHECK(assert_equal(I,R*actual));
  CHECK(assert_equal(I,actual*R));
  CHECK(assert_equal((Matrix)actual.matrix(), R.transpose()));

  Matrix numericalH = numericalDerivative11(testing::inverse<Rot3>, R);
  CHECK(assert_equal(numericalH,actualH, 1e-4));
}

/* ************************************************************************* */
TEST( Rot3, between )
{
  Rot3 r1 = Rot3::Rz(M_PI/3.0);
  Rot3 r2 = Rot3::Rz(2.0*M_PI/3.0);

  Matrix expectedr1 = (Matrix(3, 3) <<
      0.5, -sqrt(3.0)/2.0, 0.0,
      sqrt(3.0)/2.0, 0.5, 0.0,
      0.0, 0.0, 1.0);
  EXPECT(assert_equal(expectedr1, r1.matrix()));

  Rot3 R = Rot3::rodriguez(0.1, 0.4, 0.2);
  Rot3 origin;
  CHECK(assert_equal(R, origin.between(R)));
  CHECK(assert_equal(R.inverse(), R.between(origin)));

  Rot3 R1 = Rot3::rodriguez(0.1, 0.2, 0.3);
  Rot3 R2 = Rot3::rodriguez(0.2, 0.3, 0.5);

  Rot3 expected = R1.inverse() * R2;
  Matrix actualH1, actualH2;
  Rot3 actual = R1.between(R2, actualH1, actualH2);
  CHECK(assert_equal(expected,actual));

  Matrix numericalH1 = numericalDerivative21(testing::between<Rot3> , R1, R2);
  CHECK(assert_equal(numericalH1,actualH1, 1e-4));

  Matrix numericalH2 = numericalDerivative22(testing::between<Rot3> , R1, R2);
  CHECK(assert_equal(numericalH2,actualH2, 1e-4));
}

/* ************************************************************************* */
TEST( Rot3, xyz )
{
  double t = 0.1, st = sin(t), ct = cos(t);

  // Make sure all counterclockwise
  // Diagrams below are all from from unchanging axis

  // z
  // |   * Y=(ct,st)
  // x----y
  Rot3 expected1(1, 0, 0, 0, ct, -st, 0, st, ct);
  CHECK(assert_equal(expected1,Rot3::Rx(t)));

  // x
  // |   * Z=(ct,st)
  // y----z
  Rot3 expected2(ct, 0, st, 0, 1, 0, -st, 0, ct);
  CHECK(assert_equal(expected2,Rot3::Ry(t)));

  // y
  // |   X=* (ct,st)
  // z----x
  Rot3 expected3(ct, -st, 0, st, ct, 0, 0, 0, 1);
  CHECK(assert_equal(expected3,Rot3::Rz(t)));

  // Check compound rotation
  Rot3 expected = Rot3::Rz(0.3) * Rot3::Ry(0.2) * Rot3::Rx(0.1);
  CHECK(assert_equal(expected,Rot3::RzRyRx(0.1,0.2,0.3)));
}

/* ************************************************************************* */
TEST( Rot3, yaw_pitch_roll )
{
  double t = 0.1;

  // yaw is around z axis
  CHECK(assert_equal(Rot3::Rz(t),Rot3::yaw(t)));

  // pitch is around y axis
  CHECK(assert_equal(Rot3::Ry(t),Rot3::pitch(t)));

  // roll is around x axis
  CHECK(assert_equal(Rot3::Rx(t),Rot3::roll(t)));

  // Check compound rotation
  Rot3 expected = Rot3::yaw(0.1) * Rot3::pitch(0.2) * Rot3::roll(0.3);
  CHECK(assert_equal(expected,Rot3::ypr(0.1,0.2,0.3)));
}

/* ************************************************************************* */
TEST( Rot3, RQ)
{
  // Try RQ on a pure rotation
  Matrix actualK;
  Vector actual;
  boost::tie(actualK, actual) = RQ(R.matrix());
  Vector expected = (Vector(3) << 0.14715, 0.385821, 0.231671);
  CHECK(assert_equal(eye(3),actualK));
  CHECK(assert_equal(expected,actual,1e-6));

  // Try using xyz call, asserting that Rot3::RzRyRx(x,y,z).xyz()==[x;y;z]
  CHECK(assert_equal(expected,R.xyz(),1e-6));
  CHECK(assert_equal((Vector)(Vector(3) <<0.1,0.2,0.3),Rot3::RzRyRx(0.1,0.2,0.3).xyz()));

  // Try using ypr call, asserting that Rot3::ypr(y,p,r).ypr()==[y;p;r]
  CHECK(assert_equal((Vector)(Vector(3) <<0.1,0.2,0.3),Rot3::ypr(0.1,0.2,0.3).ypr()));
  CHECK(assert_equal((Vector)(Vector(3) <<0.3,0.2,0.1),Rot3::ypr(0.1,0.2,0.3).rpy()));

  // Try ypr for pure yaw-pitch-roll matrices
  CHECK(assert_equal((Vector)(Vector(3) <<0.1,0.0,0.0),Rot3::yaw (0.1).ypr()));
  CHECK(assert_equal((Vector)(Vector(3) <<0.0,0.1,0.0),Rot3::pitch(0.1).ypr()));
  CHECK(assert_equal((Vector)(Vector(3) <<0.0,0.0,0.1),Rot3::roll (0.1).ypr()));

  // Try RQ to recover calibration from 3*3 sub-block of projection matrix
  Matrix K = (Matrix(3, 3) << 500.0, 0.0, 320.0, 0.0, 500.0, 240.0, 0.0, 0.0, 1.0);
  Matrix A = K * R.matrix();
  boost::tie(actualK, actual) = RQ(A);
  CHECK(assert_equal(K,actualK));
  CHECK(assert_equal(expected,actual,1e-6));
}

/* ************************************************************************* */
TEST( Rot3, expmapStability ) {
  Vector w = (Vector(3) << 78e-9, 5e-8, 97e-7);
  double theta = w.norm();
  double theta2 = theta*theta;
  Rot3 actualR = Rot3::Expmap(w);
  Matrix W = (Matrix(3, 3) << 0.0, -w(2), w(1),
                          w(2), 0.0, -w(0),
                          -w(1), w(0), 0.0 );
  Matrix W2 = W*W;
  Matrix Rmat = eye(3) + (1.0-theta2/6.0 + theta2*theta2/120.0
      - theta2*theta2*theta2/5040.0)*W + (0.5 - theta2/24.0 + theta2*theta2/720.0)*W2 ;
  Rot3 expectedR( Rmat );
  CHECK(assert_equal(expectedR, actualR, 1e-10));
}

// Does not work with Quaternions
///* ************************************************************************* */
//TEST( Rot3, logmapStability ) {
//  Vector w = (Vector(3) << 1e-8, 0.0, 0.0);
//  Rot3 R = Rot3::Expmap(w);
////  double tr = R.r1().x()+R.r2().y()+R.r3().z();
////  std::cout.precision(5000);
////  std::cout << "theta: " << w.norm() << std::endl;
////  std::cout << "trace: " << tr << std::endl;
////  R.print("R = ");
//  Vector actualw = Rot3::Logmap(R);
//  CHECK(assert_equal(w, actualw, 1e-15));
//}

/* ************************************************************************* */
TEST(Rot3, quaternion) {
  // NOTE: This is also verifying the ability to convert Vector to Quaternion
  Quaternion q1(0.710997408193224, 0.360544029310185, 0.594459869568306, 0.105395217842782);
  Rot3 R1 = Rot3((Matrix)(Matrix(3, 3) <<
      0.271018623057411,   0.278786459830371,   0.921318086098018,
      0.578529366719085,   0.717799701969298,  -0.387385285854279,
     -0.769319620053772,   0.637998195662053,   0.033250932803219));

  Quaternion q2(0.263360579192421, 0.571813128030932, 0.494678363680335, 0.599136268678053);
  Rot3 R2 = Rot3((Matrix)(Matrix(3, 3) <<
      -0.207341903877828,   0.250149415542075,   0.945745528564780,
       0.881304914479026,  -0.371869043667957,   0.291573424846290,
       0.424630407073532,   0.893945571198514,  -0.143353873763946));

  // Check creating Rot3 from quaternion
  EXPECT(assert_equal(R1, Rot3(q1)));
  EXPECT(assert_equal(R1, Rot3::quaternion(q1.w(), q1.x(), q1.y(), q1.z())));
  EXPECT(assert_equal(R2, Rot3(q2)));
  EXPECT(assert_equal(R2, Rot3::quaternion(q2.w(), q2.x(), q2.y(), q2.z())));

  // Check converting Rot3 to quaterion
  EXPECT(assert_equal(Vector(R1.toQuaternion().coeffs()), Vector(q1.coeffs())));
  EXPECT(assert_equal(Vector(R2.toQuaternion().coeffs()), Vector(q2.coeffs())));

  // Check that quaternion and Rot3 represent the same rotation
  Point3 p1(1.0, 2.0, 3.0);
  Point3 p2(8.0, 7.0, 9.0);
=======
#include <gtsam/base/Testable.h>
#include <gtsam/base/numericalDerivative.h>
#include <gtsam/base/lieProxies.h>
>>>>>>> 84569755

#include <boost/math/constants/constants.hpp>

#include <CppUnitLite/TestHarness.h>

#ifdef GTSAM_USE_QUATERNIONS

// No quaternion only tests

#endif

/* ************************************************************************* */
int main() {
  TestResult tr;
  return TestRegistry::runAllTests(tr);
}
/* ************************************************************************* */
<|MERGE_RESOLUTION|>--- conflicted
+++ resolved
@@ -18,455 +18,9 @@
 #include <gtsam/geometry/Point3.h>
 #include <gtsam/geometry/Rot3.h>
 
-<<<<<<< HEAD
-#ifdef GTSAM_USE_QUATERNIONS
-
-using namespace gtsam;
-
-static Rot3 R = Rot3::rodriguez(0.1, 0.4, 0.2);
-static Point3 P(0.2, 0.7, -2.0);
-static double error = 1e-9, epsilon = 0.001;
-
-/* ************************************************************************* */
-TEST( Rot3, constructor)
-{
-  Rot3 expected(eye(3, 3));
-  Vector r1(3), r2(3), r3(3);
-  r1(0) = 1;
-  r1(1) = 0;
-  r1(2) = 0;
-  r2(0) = 0;
-  r2(1) = 1;
-  r2(2) = 0;
-  r3(0) = 0;
-  r3(1) = 0;
-  r3(2) = 1;
-  Rot3 actual(r1, r2, r3);
-  CHECK(assert_equal(actual,expected));
-}
-
-/* ************************************************************************* */
-TEST( Rot3, constructor2)
-{
-  Matrix R = (Matrix(3, 3) << 11., 12., 13., 21., 22., 23., 31., 32., 33.);
-  Rot3 actual(R);
-  Rot3 expected(11, 12, 13, 21, 22, 23, 31, 32, 33);
-  CHECK(assert_equal(actual,expected));
-}
-
-/* ************************************************************************* */
-TEST( Rot3, constructor3)
-{
-  Rot3 expected(1, 2, 3, 4, 5, 6, 7, 8, 9);
-  Point3 r1(1, 4, 7), r2(2, 5, 8), r3(3, 6, 9);
-  CHECK(assert_equal(Rot3(r1,r2,r3),expected));
-}
-
-/* ************************************************************************* */
-TEST( Rot3, equals)
-{
-  CHECK(R.equals(R));
-  Rot3 zero;
-  CHECK(!R.equals(zero));
-}
-
-/* ************************************************************************* */
-// Notice this uses J^2 whereas fast uses w*w', and has cos(t)*I + ....
-Rot3 slow_but_correct_rodriguez(const Vector& w) {
-  double t = norm_2(w);
-  Matrix J = skewSymmetric(w / t);
-  if (t < 1e-5) return Rot3();
-  Matrix R = eye(3) + sin(t) * J + (1.0 - cos(t)) * (J * J);
-  return R;
-}
-
-/* ************************************************************************* */
-TEST( Rot3, rodriguez)
-{
-  Rot3 R1 = Rot3::rodriguez(epsilon, 0, 0);
-  Vector w = (Vector(3) << epsilon, 0., 0.);
-  Rot3 R2 = slow_but_correct_rodriguez(w);
-  CHECK(assert_equal(R2,R1));
-}
-
-/* ************************************************************************* */
-TEST( Rot3, rodriguez2)
-{
-  Vector axis = (Vector(3) << 0.,1.,0.); // rotation around Y
-  double angle = 3.14 / 4.0;
-  Rot3 actual = Rot3::rodriguez(axis, angle);
-  Rot3 expected(0.707388, 0, 0.706825,
-                       0, 1,        0,
-               -0.706825, 0, 0.707388);
-  CHECK(assert_equal(expected,actual,1e-5));
-}
-
-/* ************************************************************************* */
-TEST( Rot3, rodriguez3)
-{
-  Vector w = (Vector(3) << 0.1, 0.2, 0.3);
-  Rot3 R1 = Rot3::rodriguez(w / norm_2(w), norm_2(w));
-  Rot3 R2 = slow_but_correct_rodriguez(w);
-  CHECK(assert_equal(R2,R1));
-}
-
-/* ************************************************************************* */
-TEST( Rot3, rodriguez4)
-{
-  Vector axis = (Vector(3) << 0., 0., 1.); // rotation around Z
-  double angle = M_PI_2;
-  Rot3 actual = Rot3::rodriguez(axis, angle);
-  double c=cos(angle),s=sin(angle);
-  Rot3 expected(c,-s, 0,
-                s, c, 0,
-                0, 0, 1);
-  CHECK(assert_equal(expected,actual,1e-5));
-  CHECK(assert_equal(slow_but_correct_rodriguez(axis*angle),actual,1e-5));
-}
-
-/* ************************************************************************* */
-TEST( Rot3, expmap)
-{
-  Vector v = zero(3);
-  CHECK(assert_equal(R.retract(v), R));
-}
-
-/* ************************************************************************* */
-TEST(Rot3, log)
-{
-  Vector w1 = (Vector(3) << 0.1, 0.0, 0.0);
-  Rot3 R1 = Rot3::rodriguez(w1);
-  CHECK(assert_equal(w1, Rot3::Logmap(R1)));
-
-  Vector w2 = (Vector(3) << 0.0, 0.1, 0.0);
-  Rot3 R2 = Rot3::rodriguez(w2);
-  CHECK(assert_equal(w2, Rot3::Logmap(R2)));
-
-  Vector w3 = (Vector(3) << 0.0, 0.0, 0.1);
-  Rot3 R3 = Rot3::rodriguez(w3);
-  CHECK(assert_equal(w3, Rot3::Logmap(R3)));
-
-  Vector w = (Vector(3) << 0.1, 0.4, 0.2);
-  Rot3 R = Rot3::rodriguez(w);
-  CHECK(assert_equal(w, Rot3::Logmap(R)));
-
-  Vector w5 = (Vector(3) << 0.0, 0.0, 0.0);
-  Rot3 R5 = Rot3::rodriguez(w5);
-  CHECK(assert_equal(w5, Rot3::Logmap(R5)));
-
-  Vector w6 = (Vector(3) << boost::math::constants::pi<double>(), 0.0, 0.0);
-  Rot3 R6 = Rot3::rodriguez(w6);
-  CHECK(assert_equal(w6, Rot3::Logmap(R6)));
-
-  Vector w7 = (Vector(3) << 0.0, boost::math::constants::pi<double>(), 0.0);
-  Rot3 R7 = Rot3::rodriguez(w7);
-  CHECK(assert_equal(w7, Rot3::Logmap(R7)));
-
-  Vector w8 = (Vector(3) << 0.0, 0.0, boost::math::constants::pi<double>());
-  Rot3 R8 = Rot3::rodriguez(w8);
-  CHECK(assert_equal(w8, Rot3::Logmap(R8)));
-}
-
-/* ************************************************************************* */
-TEST(Rot3, manifold)
-{
-  Rot3 gR1 = Rot3::rodriguez(0.1, 0.4, 0.2);
-  Rot3 gR2 = Rot3::rodriguez(0.3, 0.1, 0.7);
-  Rot3 origin;
-
-  // log behaves correctly
-  Vector d12 = gR1.localCoordinates(gR2);
-  CHECK(assert_equal(gR2, gR1.retract(d12)));
-  CHECK(assert_equal(gR2, gR1*Rot3::Expmap(d12)));
-  Vector d21 = gR2.localCoordinates(gR1);
-  CHECK(assert_equal(gR1, gR2.retract(d21)));
-  CHECK(assert_equal(gR1, gR2*Rot3::Expmap(d21)));
-
-  // Check that log(t1,t2)=-log(t2,t1)
-  CHECK(assert_equal(d12,-d21));
-
-  // lines in canonical coordinates correspond to Abelian subgroups in SO(3)
-  Vector d = (Vector(3) << 0.1, 0.2, 0.3);
-  // exp(-d)=inverse(exp(d))
-  CHECK(assert_equal(Rot3::Expmap(-d),Rot3::Expmap(d).inverse()));
-  // exp(5d)=exp(2*d+3*d)=exp(2*d)exp(3*d)=exp(3*d)exp(2*d)
-  Rot3 R2 = Rot3::Expmap (2 * d);
-  Rot3 R3 = Rot3::Expmap (3 * d);
-  Rot3 R5 = Rot3::Expmap (5 * d);
-  CHECK(assert_equal(R5,R2*R3));
-  CHECK(assert_equal(R5,R3*R2));
-}
-
-/* ************************************************************************* */
-class AngularVelocity: public Point3 {
-public:
-  AngularVelocity(const Point3& p) :
-    Point3(p) {
-  }
-  AngularVelocity(double wx, double wy, double wz) :
-    Point3(wx, wy, wz) {
-  }
-};
-
-AngularVelocity bracket(const AngularVelocity& X, const AngularVelocity& Y) {
-  return X.cross(Y);
-}
-
-/* ************************************************************************* */
-TEST(Rot3, BCH)
-{
-  // Approximate exmap by BCH formula
-  AngularVelocity w1(0.2, -0.1, 0.1);
-  AngularVelocity w2(0.01, 0.02, -0.03);
-  Rot3 R1 = Rot3::Expmap (w1.vector()), R2 = Rot3::Expmap (w2.vector());
-  Rot3 R3 = R1 * R2;
-  Vector expected = Rot3::Logmap(R3);
-  Vector actual = BCH(w1, w2).vector();
-  CHECK(assert_equal(expected, actual,1e-5));
-}
-
-/* ************************************************************************* */
-TEST( Rot3, rotate_derivatives)
-{
-  Matrix actualDrotate1a, actualDrotate1b, actualDrotate2;
-  R.rotate(P, actualDrotate1a, actualDrotate2);
-  R.inverse().rotate(P, actualDrotate1b, boost::none);
-  Matrix numerical1 = numericalDerivative21(testing::rotate<Rot3,Point3>, R, P);
-  Matrix numerical2 = numericalDerivative21(testing::rotate<Rot3,Point3>, R.inverse(), P);
-  Matrix numerical3 = numericalDerivative22(testing::rotate<Rot3,Point3>, R, P);
-  EXPECT(assert_equal(numerical1,actualDrotate1a,error));
-  EXPECT(assert_equal(numerical2,actualDrotate1b,error));
-  EXPECT(assert_equal(numerical3,actualDrotate2, error));
-}
-
-/* ************************************************************************* */
-TEST( Rot3, unrotate)
-{
-  Point3 w = R * P;
-  Matrix H1,H2;
-  Point3 actual = R.unrotate(w,H1,H2);
-  CHECK(assert_equal(P,actual));
-
-  Matrix numerical1 = numericalDerivative21(testing::unrotate<Rot3,Point3>, R, w);
-  CHECK(assert_equal(numerical1,H1,error));
-
-  Matrix numerical2 = numericalDerivative22(testing::unrotate<Rot3,Point3>, R, w);
-  CHECK(assert_equal(numerical2,H2,error));
-}
-
-/* ************************************************************************* */
-TEST( Rot3, compose )
-{
-  Rot3 R1 = Rot3::rodriguez(0.1, 0.2, 0.3);
-  Rot3 R2 = Rot3::rodriguez(0.2, 0.3, 0.5);
-
-  Rot3 expected = R1 * R2;
-  Matrix actualH1, actualH2;
-  Rot3 actual = R1.compose(R2, actualH1, actualH2);
-  CHECK(assert_equal(expected,actual));
-
-  Matrix numericalH1 = numericalDerivative21(testing::compose<Rot3>, R1,
-      R2, 1e-2);
-  CHECK(assert_equal(numericalH1,actualH1));
-
-  Matrix numericalH2 = numericalDerivative22(testing::compose<Rot3>, R1,
-      R2, 1e-2);
-  CHECK(assert_equal(numericalH2,actualH2));
-}
-
-/* ************************************************************************* */
-TEST( Rot3, inverse )
-{
-  Rot3 R = Rot3::rodriguez(0.1, 0.2, 0.3);
-
-  Rot3 I;
-  Matrix actualH;
-  Rot3 actual = R.inverse(actualH);
-  CHECK(assert_equal(I,R*actual));
-  CHECK(assert_equal(I,actual*R));
-  CHECK(assert_equal((Matrix)actual.matrix(), R.transpose()));
-
-  Matrix numericalH = numericalDerivative11(testing::inverse<Rot3>, R);
-  CHECK(assert_equal(numericalH,actualH, 1e-4));
-}
-
-/* ************************************************************************* */
-TEST( Rot3, between )
-{
-  Rot3 r1 = Rot3::Rz(M_PI/3.0);
-  Rot3 r2 = Rot3::Rz(2.0*M_PI/3.0);
-
-  Matrix expectedr1 = (Matrix(3, 3) <<
-      0.5, -sqrt(3.0)/2.0, 0.0,
-      sqrt(3.0)/2.0, 0.5, 0.0,
-      0.0, 0.0, 1.0);
-  EXPECT(assert_equal(expectedr1, r1.matrix()));
-
-  Rot3 R = Rot3::rodriguez(0.1, 0.4, 0.2);
-  Rot3 origin;
-  CHECK(assert_equal(R, origin.between(R)));
-  CHECK(assert_equal(R.inverse(), R.between(origin)));
-
-  Rot3 R1 = Rot3::rodriguez(0.1, 0.2, 0.3);
-  Rot3 R2 = Rot3::rodriguez(0.2, 0.3, 0.5);
-
-  Rot3 expected = R1.inverse() * R2;
-  Matrix actualH1, actualH2;
-  Rot3 actual = R1.between(R2, actualH1, actualH2);
-  CHECK(assert_equal(expected,actual));
-
-  Matrix numericalH1 = numericalDerivative21(testing::between<Rot3> , R1, R2);
-  CHECK(assert_equal(numericalH1,actualH1, 1e-4));
-
-  Matrix numericalH2 = numericalDerivative22(testing::between<Rot3> , R1, R2);
-  CHECK(assert_equal(numericalH2,actualH2, 1e-4));
-}
-
-/* ************************************************************************* */
-TEST( Rot3, xyz )
-{
-  double t = 0.1, st = sin(t), ct = cos(t);
-
-  // Make sure all counterclockwise
-  // Diagrams below are all from from unchanging axis
-
-  // z
-  // |   * Y=(ct,st)
-  // x----y
-  Rot3 expected1(1, 0, 0, 0, ct, -st, 0, st, ct);
-  CHECK(assert_equal(expected1,Rot3::Rx(t)));
-
-  // x
-  // |   * Z=(ct,st)
-  // y----z
-  Rot3 expected2(ct, 0, st, 0, 1, 0, -st, 0, ct);
-  CHECK(assert_equal(expected2,Rot3::Ry(t)));
-
-  // y
-  // |   X=* (ct,st)
-  // z----x
-  Rot3 expected3(ct, -st, 0, st, ct, 0, 0, 0, 1);
-  CHECK(assert_equal(expected3,Rot3::Rz(t)));
-
-  // Check compound rotation
-  Rot3 expected = Rot3::Rz(0.3) * Rot3::Ry(0.2) * Rot3::Rx(0.1);
-  CHECK(assert_equal(expected,Rot3::RzRyRx(0.1,0.2,0.3)));
-}
-
-/* ************************************************************************* */
-TEST( Rot3, yaw_pitch_roll )
-{
-  double t = 0.1;
-
-  // yaw is around z axis
-  CHECK(assert_equal(Rot3::Rz(t),Rot3::yaw(t)));
-
-  // pitch is around y axis
-  CHECK(assert_equal(Rot3::Ry(t),Rot3::pitch(t)));
-
-  // roll is around x axis
-  CHECK(assert_equal(Rot3::Rx(t),Rot3::roll(t)));
-
-  // Check compound rotation
-  Rot3 expected = Rot3::yaw(0.1) * Rot3::pitch(0.2) * Rot3::roll(0.3);
-  CHECK(assert_equal(expected,Rot3::ypr(0.1,0.2,0.3)));
-}
-
-/* ************************************************************************* */
-TEST( Rot3, RQ)
-{
-  // Try RQ on a pure rotation
-  Matrix actualK;
-  Vector actual;
-  boost::tie(actualK, actual) = RQ(R.matrix());
-  Vector expected = (Vector(3) << 0.14715, 0.385821, 0.231671);
-  CHECK(assert_equal(eye(3),actualK));
-  CHECK(assert_equal(expected,actual,1e-6));
-
-  // Try using xyz call, asserting that Rot3::RzRyRx(x,y,z).xyz()==[x;y;z]
-  CHECK(assert_equal(expected,R.xyz(),1e-6));
-  CHECK(assert_equal((Vector)(Vector(3) <<0.1,0.2,0.3),Rot3::RzRyRx(0.1,0.2,0.3).xyz()));
-
-  // Try using ypr call, asserting that Rot3::ypr(y,p,r).ypr()==[y;p;r]
-  CHECK(assert_equal((Vector)(Vector(3) <<0.1,0.2,0.3),Rot3::ypr(0.1,0.2,0.3).ypr()));
-  CHECK(assert_equal((Vector)(Vector(3) <<0.3,0.2,0.1),Rot3::ypr(0.1,0.2,0.3).rpy()));
-
-  // Try ypr for pure yaw-pitch-roll matrices
-  CHECK(assert_equal((Vector)(Vector(3) <<0.1,0.0,0.0),Rot3::yaw (0.1).ypr()));
-  CHECK(assert_equal((Vector)(Vector(3) <<0.0,0.1,0.0),Rot3::pitch(0.1).ypr()));
-  CHECK(assert_equal((Vector)(Vector(3) <<0.0,0.0,0.1),Rot3::roll (0.1).ypr()));
-
-  // Try RQ to recover calibration from 3*3 sub-block of projection matrix
-  Matrix K = (Matrix(3, 3) << 500.0, 0.0, 320.0, 0.0, 500.0, 240.0, 0.0, 0.0, 1.0);
-  Matrix A = K * R.matrix();
-  boost::tie(actualK, actual) = RQ(A);
-  CHECK(assert_equal(K,actualK));
-  CHECK(assert_equal(expected,actual,1e-6));
-}
-
-/* ************************************************************************* */
-TEST( Rot3, expmapStability ) {
-  Vector w = (Vector(3) << 78e-9, 5e-8, 97e-7);
-  double theta = w.norm();
-  double theta2 = theta*theta;
-  Rot3 actualR = Rot3::Expmap(w);
-  Matrix W = (Matrix(3, 3) << 0.0, -w(2), w(1),
-                          w(2), 0.0, -w(0),
-                          -w(1), w(0), 0.0 );
-  Matrix W2 = W*W;
-  Matrix Rmat = eye(3) + (1.0-theta2/6.0 + theta2*theta2/120.0
-      - theta2*theta2*theta2/5040.0)*W + (0.5 - theta2/24.0 + theta2*theta2/720.0)*W2 ;
-  Rot3 expectedR( Rmat );
-  CHECK(assert_equal(expectedR, actualR, 1e-10));
-}
-
-// Does not work with Quaternions
-///* ************************************************************************* */
-//TEST( Rot3, logmapStability ) {
-//  Vector w = (Vector(3) << 1e-8, 0.0, 0.0);
-//  Rot3 R = Rot3::Expmap(w);
-////  double tr = R.r1().x()+R.r2().y()+R.r3().z();
-////  std::cout.precision(5000);
-////  std::cout << "theta: " << w.norm() << std::endl;
-////  std::cout << "trace: " << tr << std::endl;
-////  R.print("R = ");
-//  Vector actualw = Rot3::Logmap(R);
-//  CHECK(assert_equal(w, actualw, 1e-15));
-//}
-
-/* ************************************************************************* */
-TEST(Rot3, quaternion) {
-  // NOTE: This is also verifying the ability to convert Vector to Quaternion
-  Quaternion q1(0.710997408193224, 0.360544029310185, 0.594459869568306, 0.105395217842782);
-  Rot3 R1 = Rot3((Matrix)(Matrix(3, 3) <<
-      0.271018623057411,   0.278786459830371,   0.921318086098018,
-      0.578529366719085,   0.717799701969298,  -0.387385285854279,
-     -0.769319620053772,   0.637998195662053,   0.033250932803219));
-
-  Quaternion q2(0.263360579192421, 0.571813128030932, 0.494678363680335, 0.599136268678053);
-  Rot3 R2 = Rot3((Matrix)(Matrix(3, 3) <<
-      -0.207341903877828,   0.250149415542075,   0.945745528564780,
-       0.881304914479026,  -0.371869043667957,   0.291573424846290,
-       0.424630407073532,   0.893945571198514,  -0.143353873763946));
-
-  // Check creating Rot3 from quaternion
-  EXPECT(assert_equal(R1, Rot3(q1)));
-  EXPECT(assert_equal(R1, Rot3::quaternion(q1.w(), q1.x(), q1.y(), q1.z())));
-  EXPECT(assert_equal(R2, Rot3(q2)));
-  EXPECT(assert_equal(R2, Rot3::quaternion(q2.w(), q2.x(), q2.y(), q2.z())));
-
-  // Check converting Rot3 to quaterion
-  EXPECT(assert_equal(Vector(R1.toQuaternion().coeffs()), Vector(q1.coeffs())));
-  EXPECT(assert_equal(Vector(R2.toQuaternion().coeffs()), Vector(q2.coeffs())));
-
-  // Check that quaternion and Rot3 represent the same rotation
-  Point3 p1(1.0, 2.0, 3.0);
-  Point3 p2(8.0, 7.0, 9.0);
-=======
 #include <gtsam/base/Testable.h>
 #include <gtsam/base/numericalDerivative.h>
 #include <gtsam/base/lieProxies.h>
->>>>>>> 84569755
 
 #include <boost/math/constants/constants.hpp>
 
