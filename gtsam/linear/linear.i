//*************************************************************************
// linear
//*************************************************************************
namespace gtsam {

namespace noiseModel {
#include <gtsam/linear/NoiseModel.h>
virtual class Base {
  void print(string s = "") const;
  // Methods below are available for all noise models. However, can't add them
  // because wrap (incorrectly) thinks robust classes derive from this Base as well.
  // bool isConstrained() const;
  // bool isUnit() const;
  // size_t dim() const;
  // gtsam::Vector sigmas() const;
};

virtual class Gaussian : gtsam::noiseModel::Base {
  static gtsam::noiseModel::Gaussian* Information(gtsam::Matrix R, bool smart = true);
  static gtsam::noiseModel::Gaussian* SqrtInformation(gtsam::Matrix R, bool smart = true);
  static gtsam::noiseModel::Gaussian* Covariance(gtsam::Matrix R, bool smart = true);

  bool equals(gtsam::noiseModel::Base& expected, double tol);

  // access to noise model
  gtsam::Matrix R() const;
  gtsam::Matrix information() const;
  gtsam::Matrix covariance() const;

  // Whitening operations
  gtsam::Vector whiten(gtsam::Vector v) const;
  gtsam::Vector unwhiten(gtsam::Vector v) const;
  gtsam::Matrix Whiten(gtsam::Matrix H) const;

  // enabling serialization functionality
  void serializable() const;
};

virtual class Diagonal : gtsam::noiseModel::Gaussian {
  static gtsam::noiseModel::Diagonal* Sigmas(gtsam::Vector sigmas, bool smart = true);
  static gtsam::noiseModel::Diagonal* Variances(gtsam::Vector variances, bool smart = true);
  static gtsam::noiseModel::Diagonal* Precisions(gtsam::Vector precisions, bool smart = true);
  gtsam::Matrix R() const;

  // access to noise model
  gtsam::Vector sigmas() const;
  gtsam::Vector invsigmas() const;
  gtsam::Vector precisions() const;

  // enabling serialization functionality
  void serializable() const;
};

virtual class Constrained : gtsam::noiseModel::Diagonal {
    static gtsam::noiseModel::Constrained* MixedSigmas(gtsam::Vector mu, gtsam::Vector sigmas);
    static gtsam::noiseModel::Constrained* MixedSigmas(double m, gtsam::Vector sigmas);
    static gtsam::noiseModel::Constrained* MixedVariances(gtsam::Vector mu, gtsam::Vector variances);
    static gtsam::noiseModel::Constrained* MixedVariances(gtsam::Vector variances);
    static gtsam::noiseModel::Constrained* MixedPrecisions(gtsam::Vector mu, gtsam::Vector precisions);
    static gtsam::noiseModel::Constrained* MixedPrecisions(gtsam::Vector precisions);

    static gtsam::noiseModel::Constrained* All(size_t dim);
    static gtsam::noiseModel::Constrained* All(size_t dim, double mu);

    gtsam::noiseModel::Constrained* unit() const;

    // enabling serialization functionality
    void serializable() const;
};

virtual class Isotropic : gtsam::noiseModel::Diagonal {
  static gtsam::noiseModel::Isotropic* Sigma(size_t dim, double sigma, bool smart = true);
  static gtsam::noiseModel::Isotropic* Variance(size_t dim, double varianace, bool smart = true);
  static gtsam::noiseModel::Isotropic* Precision(size_t dim, double precision, bool smart = true);

  // access to noise model
  double sigma() const;

  // enabling serialization functionality
  void serializable() const;
};

virtual class Unit : gtsam::noiseModel::Isotropic {
  static gtsam::noiseModel::Unit* Create(size_t dim);

  // enabling serialization functionality
  void serializable() const;
};

namespace mEstimator {
virtual class Base {
  enum ReweightScheme { Scalar, Block };
  void print(string s = "") const;
};

virtual class Null: gtsam::noiseModel::mEstimator::Base {
  Null();
  static gtsam::noiseModel::mEstimator::Null* Create();

  // enabling serialization functionality
  void serializable() const;

  double weight(double error) const;
  double loss(double error) const;
};

virtual class Fair: gtsam::noiseModel::mEstimator::Base {
  Fair(double c);
  static gtsam::noiseModel::mEstimator::Fair* Create(double c);

  // enabling serialization functionality
  void serializable() const;

  double weight(double error) const;
  double loss(double error) const;
};

virtual class Huber: gtsam::noiseModel::mEstimator::Base {
  Huber(double k);
  static gtsam::noiseModel::mEstimator::Huber* Create(double k);

  // enabling serialization functionality
  void serializable() const;

  double weight(double error) const;
  double loss(double error) const;
};

virtual class Cauchy: gtsam::noiseModel::mEstimator::Base {
  Cauchy(double k);
  Cauchy(double k, gtsam::noiseModel::mEstimator::Base::ReweightScheme reweight);
  static gtsam::noiseModel::mEstimator::Cauchy* Create(double k);

  // enabling serialization functionality
  void serializable() const;

  double weight(double error) const;
  double loss(double error) const;
};

virtual class Tukey: gtsam::noiseModel::mEstimator::Base {
  Tukey(double k);
  Tukey(double k, gtsam::noiseModel::mEstimator::Base::ReweightScheme reweight);
  static gtsam::noiseModel::mEstimator::Tukey* Create(double k);

  // enabling serialization functionality
  void serializable() const;

  double weight(double error) const;
  double loss(double error) const;
};

virtual class Welsch: gtsam::noiseModel::mEstimator::Base {
  Welsch(double k);
  Welsch(double k, gtsam::noiseModel::mEstimator::Base::ReweightScheme reweight);
  static gtsam::noiseModel::mEstimator::Welsch* Create(double k);

  // enabling serialization functionality
  void serializable() const;

  double weight(double error) const;
  double loss(double error) const;
};

virtual class GemanMcClure: gtsam::noiseModel::mEstimator::Base {
  GemanMcClure(double c);
  GemanMcClure(double c, gtsam::noiseModel::mEstimator::Base::ReweightScheme reweight);
  static gtsam::noiseModel::mEstimator::GemanMcClure* Create(double c);

  // enabling serialization functionality
  void serializable() const;

  double weight(double error) const;
  double loss(double error) const;
};

virtual class DCS: gtsam::noiseModel::mEstimator::Base {
  DCS(double c);
  DCS(double c, gtsam::noiseModel::mEstimator::Base::ReweightScheme reweight);
  static gtsam::noiseModel::mEstimator::DCS* Create(double c);

  // enabling serialization functionality
  void serializable() const;

  double weight(double error) const;
  double loss(double error) const;
};

virtual class L2WithDeadZone: gtsam::noiseModel::mEstimator::Base {
  L2WithDeadZone(double k);
  L2WithDeadZone(double k, gtsam::noiseModel::mEstimator::Base::ReweightScheme reweight);
  static gtsam::noiseModel::mEstimator::L2WithDeadZone* Create(double k);

  // enabling serialization functionality
  void serializable() const;

  double weight(double error) const;
  double loss(double error) const;
};

virtual class AsymmetricTukey: gtsam::noiseModel::mEstimator::Base {
  AsymmetricTukey(double k);
  AsymmetricTukey(double k, gtsam::noiseModel::mEstimator::Base::ReweightScheme reweight);
  static gtsam::noiseModel::mEstimator::AsymmetricTukey* Create(double k);

  // enabling serialization functionality
  void serializable() const;

  double weight(double error) const;
  double loss(double error) const;
};

virtual class AsymmetricCauchy: gtsam::noiseModel::mEstimator::Base {
  AsymmetricCauchy(double k);
  AsymmetricCauchy(double k, gtsam::noiseModel::mEstimator::Base::ReweightScheme reweight);
  static gtsam::noiseModel::mEstimator::AsymmetricCauchy* Create(double k);

  // enabling serialization functionality
  void serializable() const;

  double weight(double error) const;
  double loss(double error) const;
};

virtual class Custom: gtsam::noiseModel::mEstimator::Base {
  Custom(gtsam::noiseModel::mEstimator::CustomWeightFunction weight,
         gtsam::noiseModel::mEstimator::CustomLossFunction loss,
         gtsam::noiseModel::mEstimator::Base::ReweightScheme reweight,
         std::string name);
  static gtsam::noiseModel::mEstimator::Custom* Create(
      gtsam::noiseModel::mEstimator::CustomWeightFunction weight,
      gtsam::noiseModel::mEstimator::CustomLossFunction loss,
      gtsam::noiseModel::mEstimator::Base::ReweightScheme reweight,
      std::string name);

  // enabling serialization functionality
  void serializable() const;

  double weight(double error) const;
  double loss(double error) const;
};


}///\namespace mEstimator

virtual class Robust : gtsam::noiseModel::Base {
  Robust(const gtsam::noiseModel::mEstimator::Base* robust, const gtsam::noiseModel::Base* noise);
  static gtsam::noiseModel::Robust* Create(const gtsam::noiseModel::mEstimator::Base* robust, const gtsam::noiseModel::Base* noise);

  // enabling serialization functionality
  void serializable() const;
};

}///\namespace noiseModel

#include <gtsam/linear/Sampler.h>
class Sampler {
  // Constructors
  Sampler(gtsam::noiseModel::Diagonal* model, int seed);
  Sampler(gtsam::Vector sigmas, int seed);

  // Standard Interface
  size_t dim() const;
  gtsam::Vector sigmas() const;
  gtsam::noiseModel::Diagonal* model() const;
  gtsam::Vector sample();
};

#include <gtsam/linear/VectorValues.h>
class VectorValues {
  //Constructors
  VectorValues();
  VectorValues(const gtsam::VectorValues& other);
  VectorValues(const gtsam::VectorValues& first, const gtsam::VectorValues& second);

  //Named Constructors
  static gtsam::VectorValues Zero(const gtsam::VectorValues& model);

  //Standard Interface
  size_t size() const;
  size_t dim(size_t j) const;
  bool exists(size_t j) const;
  void print(string s = "VectorValues",
             const gtsam::KeyFormatter& keyFormatter =
                 gtsam::DefaultKeyFormatter) const;
  bool equals(const gtsam::VectorValues& expected, double tol) const;
  void insert(size_t j, gtsam::Vector value);
  gtsam::Vector vector() const;
  gtsam::Vector vector(const gtsam::KeyVector& keys) const;
  gtsam::Vector at(size_t j) const;
  void insert(const gtsam::VectorValues& values);
  void update(const gtsam::VectorValues& values);

  //Advanced Interface
  void setZero();

  gtsam::VectorValues add(const gtsam::VectorValues& c) const;
  void addInPlace(const gtsam::VectorValues& c);
  gtsam::VectorValues subtract(const gtsam::VectorValues& c) const;
  gtsam::VectorValues scale(double a) const;
  void scaleInPlace(double a);

  bool hasSameStructure(const gtsam::VectorValues& other)  const;
  double dot(const gtsam::VectorValues& V) const;
  double norm() const;
  double squaredNorm() const;

  // enabling serialization functionality
  void serialize() const;
  string html() const;
};

#include <gtsam/linear/GaussianFactor.h>
virtual class GaussianFactor : gtsam::Factor {
  void print(string s = "", const gtsam::KeyFormatter& keyFormatter =
                                gtsam::DefaultKeyFormatter) const;
  bool equals(const gtsam::GaussianFactor& lf, double tol) const;
  double error(const gtsam::VectorValues& c) const;
  gtsam::GaussianFactor* clone() const;
  gtsam::GaussianFactor* negate() const;
  gtsam::Matrix augmentedInformation() const;
  gtsam::Matrix information() const;
  gtsam::Matrix augmentedJacobian() const;
  pair<gtsam::Matrix, gtsam::Vector> jacobian() const;
};

#include <gtsam/linear/JacobianFactor.h>
virtual class JacobianFactor : gtsam::GaussianFactor {
  //Constructors
  JacobianFactor();
  JacobianFactor(gtsam::Vector b_in);
  JacobianFactor(size_t i1, gtsam::Matrix A1, gtsam::Vector b,
      const gtsam::noiseModel::Diagonal* model);
  JacobianFactor(size_t i1, gtsam::Matrix A1, size_t i2, gtsam::Matrix A2, gtsam::Vector b,
      const gtsam::noiseModel::Diagonal* model);
  JacobianFactor(size_t i1, gtsam::Matrix A1, size_t i2, gtsam::Matrix A2, size_t i3, gtsam::Matrix A3,
      gtsam::Vector b, const gtsam::noiseModel::Diagonal* model);
  JacobianFactor(const gtsam::GaussianFactorGraph& graph);
  JacobianFactor(const gtsam::GaussianFactorGraph& graph,
                 const gtsam::VariableSlots& p_variableSlots);
  JacobianFactor(const gtsam::GaussianFactorGraph& graph,
                 const gtsam::Ordering& ordering);
  JacobianFactor(const gtsam::GaussianFactorGraph& graph,
                 const gtsam::Ordering& ordering,
                 const gtsam::VariableSlots& p_variableSlots);
  JacobianFactor(const gtsam::GaussianFactor& factor);

  //Testable
  void print(string s = "", const gtsam::KeyFormatter& keyFormatter =
                                gtsam::DefaultKeyFormatter) const;
  bool equals(const gtsam::GaussianFactor& lf, double tol) const;
  gtsam::Vector unweighted_error(const gtsam::VectorValues& c) const;
  gtsam::Vector error_vector(const gtsam::VectorValues& c) const;
  double error(const gtsam::VectorValues& c) const;

  //Standard Interface
  gtsam::Matrix getA() const;
  gtsam::Vector getb() const;
  size_t rows() const;
  size_t cols() const;
  bool isConstrained() const;
  pair<gtsam::Matrix, gtsam::Vector> jacobianUnweighted() const;
  gtsam::Matrix augmentedJacobianUnweighted() const;

  void transposeMultiplyAdd(double alpha, gtsam::Vector e, gtsam::VectorValues& x) const;
  gtsam::JacobianFactor whiten() const;

  pair<gtsam::GaussianConditional*, gtsam::JacobianFactor*> eliminate(const gtsam::Ordering& keys) const;

  void setModel(bool anyConstrained, gtsam::Vector sigmas);

  gtsam::noiseModel::Diagonal* get_model() const;

  // enabling serialization functionality
  void serialize() const;
};

pair<gtsam::GaussianConditional, gtsam::JacobianFactor*> EliminateQR(const gtsam::GaussianFactorGraph& factors, const gtsam::Ordering& keys);

#include <gtsam/linear/HessianFactor.h>
virtual class HessianFactor : gtsam::GaussianFactor {
  //Constructors
  HessianFactor();
  HessianFactor(const gtsam::GaussianFactor& factor);
  HessianFactor(size_t j, gtsam::Matrix G, gtsam::Vector g, double f);
  HessianFactor(size_t j, gtsam::Vector mu, gtsam::Matrix Sigma);
  HessianFactor(size_t j1, size_t j2, gtsam::Matrix G11, gtsam::Matrix G12, gtsam::Vector g1, gtsam::Matrix G22,
      gtsam::Vector g2, double f);
  HessianFactor(size_t j1, size_t j2, size_t j3, gtsam::Matrix G11, gtsam::Matrix G12, gtsam::Matrix G13,
      gtsam::Vector g1, gtsam::Matrix G22, gtsam::Matrix G23, gtsam::Vector g2, gtsam::Matrix G33, gtsam::Vector g3,
      double f);
  HessianFactor(const gtsam::GaussianFactorGraph& factors);

  //Testable
  void print(string s = "", const gtsam::KeyFormatter& keyFormatter =
                                gtsam::DefaultKeyFormatter) const;
  bool equals(const gtsam::GaussianFactor& lf, double tol) const;
  double error(const gtsam::VectorValues& c) const;

  //Standard Interface
  size_t rows() const;
  gtsam::Matrix information() const;
  double constantTerm() const;
  gtsam::Vector linearTerm() const;

  // enabling serialization functionality
  void serialize() const;
};

#include <gtsam/linear/GaussianFactorGraph.h>
class GaussianFactorGraph {
  GaussianFactorGraph();
  GaussianFactorGraph(const gtsam::GaussianBayesNet& bayesNet);
  GaussianFactorGraph(const gtsam::GaussianBayesTree& bayesTree);

  // From FactorGraph
  void print(string s = "", const gtsam::KeyFormatter& keyFormatter =
                                gtsam::DefaultKeyFormatter) const;
  bool equals(const gtsam::GaussianFactorGraph& lfgraph, double tol) const;
  size_t size() const;
  gtsam::GaussianFactor* at(size_t idx) const;
  gtsam::KeySet keys() const;
  gtsam::KeyVector keyVector() const;
  bool exists(size_t idx) const;

  // Building the graph
  void push_back(const gtsam::GaussianFactor* factor);
  void push_back(const gtsam::GaussianConditional* conditional);
  void push_back(const gtsam::GaussianFactorGraph& graph);
  void push_back(const gtsam::GaussianBayesNet& bayesNet);
  void push_back(const gtsam::GaussianBayesTree& bayesTree);
  void add(const gtsam::GaussianFactor& factor);
  void add(gtsam::Vector b);
  void add(size_t key1, gtsam::Matrix A1, gtsam::Vector b, const gtsam::noiseModel::Diagonal* model);
  void add(size_t key1, gtsam::Matrix A1, size_t key2, gtsam::Matrix A2, gtsam::Vector b,
      const gtsam::noiseModel::Diagonal* model);
  void add(size_t key1, gtsam::Matrix A1, size_t key2, gtsam::Matrix A2, size_t key3, gtsam::Matrix A3,
      gtsam::Vector b, const gtsam::noiseModel::Diagonal* model);

  // error and probability
  double error(const gtsam::VectorValues& c) const;
  double probPrime(const gtsam::VectorValues& c) const;
  void printErrors(const gtsam::VectorValues& c, string str = "GaussianFactorGraph: ", const gtsam::KeyFormatter& keyFormatter = gtsam::DefaultKeyFormatter) const;

  gtsam::GaussianFactorGraph clone() const;
  gtsam::GaussianFactorGraph negate() const;

  // Optimizing and linear algebra
  gtsam::VectorValues optimize() const;
  gtsam::VectorValues optimizeDensely() const;
  gtsam::VectorValues optimize(const gtsam::Ordering& ordering) const;
  gtsam::VectorValues optimizeGradientSearch() const;
  gtsam::VectorValues gradient(const gtsam::VectorValues& x0) const;
  gtsam::VectorValues gradientAtZero() const;

  // Elimination and marginals
  gtsam::GaussianBayesNet* eliminateSequential();
  gtsam::GaussianBayesNet* eliminateSequential(gtsam::Ordering::OrderingType type);
  gtsam::GaussianBayesNet* eliminateSequential(const gtsam::Ordering& ordering);
  gtsam::GaussianBayesTree* eliminateMultifrontal();
  gtsam::GaussianBayesTree* eliminateMultifrontal(gtsam::Ordering::OrderingType type);
  gtsam::GaussianBayesTree* eliminateMultifrontal(const gtsam::Ordering& ordering);
  pair<gtsam::GaussianBayesNet*, gtsam::GaussianFactorGraph*> eliminatePartialSequential(
    const gtsam::Ordering& ordering);
  pair<gtsam::GaussianBayesNet*, gtsam::GaussianFactorGraph*> eliminatePartialSequential(
    const gtsam::KeyVector& keys);
  pair<gtsam::GaussianBayesTree*, gtsam::GaussianFactorGraph*> eliminatePartialMultifrontal(
    const gtsam::Ordering& ordering);
  pair<gtsam::GaussianBayesTree*, gtsam::GaussianFactorGraph*> eliminatePartialMultifrontal(
    const gtsam::KeyVector& keys);
  gtsam::GaussianBayesNet* marginalMultifrontalBayesNet(const gtsam::Ordering& ordering);
  gtsam::GaussianBayesNet* marginalMultifrontalBayesNet(const gtsam::KeyVector& key_vector);
  gtsam::GaussianBayesNet* marginalMultifrontalBayesNet(const gtsam::Ordering& ordering,
    const gtsam::Ordering& marginalizedVariableOrdering);
  gtsam::GaussianBayesNet* marginalMultifrontalBayesNet(const gtsam::KeyVector& key_vector,
    const gtsam::Ordering& marginalizedVariableOrdering);
  gtsam::GaussianFactorGraph* marginal(const gtsam::KeyVector& key_vector);

  // Conversion to matrices
  gtsam::Matrix sparseJacobian_() const;
  gtsam::Matrix augmentedJacobian() const;
  gtsam::Matrix augmentedJacobian(const gtsam::Ordering& ordering) const;
  pair<gtsam::Matrix,gtsam::Vector> jacobian() const;
  pair<gtsam::Matrix,gtsam::Vector> jacobian(const gtsam::Ordering& ordering) const;
  gtsam::Matrix augmentedHessian() const;
  gtsam::Matrix augmentedHessian(const gtsam::Ordering& ordering) const;
  pair<gtsam::Matrix,gtsam::Vector> hessian() const;
  pair<gtsam::Matrix,gtsam::Vector> hessian(const gtsam::Ordering& ordering) const;

  string dot(
      const gtsam::KeyFormatter& keyFormatter = gtsam::DefaultKeyFormatter,
      const gtsam::DotWriter& writer = gtsam::DotWriter()) const;
  void saveGraph(
      string s,
      const gtsam::KeyFormatter& keyFormatter = gtsam::DefaultKeyFormatter,
      const gtsam::DotWriter& writer = gtsam::DotWriter()) const;

  // enabling serialization functionality
  void serialize() const;
};

#include <gtsam/linear/GaussianConditional.h>
#include <gtsam/hybrid/HybridValues.h>
virtual class GaussianConditional : gtsam::JacobianFactor {
  // Constructors
  GaussianConditional(size_t key, gtsam::Vector d, gtsam::Matrix R,
                      const gtsam::noiseModel::Diagonal* sigmas);
  GaussianConditional(size_t key, gtsam::Vector d, gtsam::Matrix R, size_t name1, gtsam::Matrix S,
                      const gtsam::noiseModel::Diagonal* sigmas);
  GaussianConditional(size_t key, gtsam::Vector d, gtsam::Matrix R, size_t name1, gtsam::Matrix S,
                      size_t name2, gtsam::Matrix T,
                      const gtsam::noiseModel::Diagonal* sigmas);
  GaussianConditional(const vector<std::pair<gtsam::Key, Matrix>> terms,
                      size_t nrFrontals, Vector d,
                      const gtsam::noiseModel::Diagonal* sigmas);

  // Constructors with no noise model
<<<<<<< HEAD
  GaussianConditional(size_t key, Vector d, Matrix R);
  GaussianConditional(size_t key, Vector d, Matrix R, size_t name1, Matrix S);
  GaussianConditional(size_t key, Vector d, Matrix R, size_t name1, Matrix S,
                      size_t name2, Matrix T);
  GaussianConditional(const gtsam::KeyVector& keys, size_t nrFrontals,
                      const gtsam::VerticalBlockMatrix& augmentedMatrix);
=======
  GaussianConditional(size_t key, gtsam::Vector d, gtsam::Matrix R);
  GaussianConditional(size_t key, gtsam::Vector d, gtsam::Matrix R, size_t name1, gtsam::Matrix S);
  GaussianConditional(size_t key, gtsam::Vector d, gtsam::Matrix R, size_t name1, gtsam::Matrix S,
                      size_t name2, gtsam::Matrix T);
>>>>>>> 3ef94c85

  // Named constructors
  static gtsam::GaussianConditional FromMeanAndStddev(gtsam::Key key, 
                                                      const gtsam::Vector& mu,
                                                      double sigma);

  static gtsam::GaussianConditional FromMeanAndStddev(gtsam::Key key, 
                                                      const gtsam::Matrix& A,
                                                      gtsam::Key parent,
                                                      const gtsam::Vector& b,
                                                      double sigma);

  static gtsam::GaussianConditional FromMeanAndStddev(gtsam::Key key,
                                                      const gtsam::Matrix& A1,
                                                      gtsam::Key parent1, 
                                                      const gtsam::Matrix& A2,
                                                      gtsam::Key parent2, 
                                                      const gtsam::Vector& b,
                                                      double sigma);
  // Testable
  void print(string s = "GaussianConditional",
             const gtsam::KeyFormatter& keyFormatter =
                 gtsam::DefaultKeyFormatter) const;
  bool equals(const gtsam::GaussianConditional& cg, double tol) const;
  
  // Standard Interface
  double logNormalizationConstant() const;
  double logProbability(const gtsam::VectorValues& x) const;
  double evaluate(const gtsam::VectorValues& x) const;
  double error(const gtsam::VectorValues& x) const;
  gtsam::Key firstFrontalKey() const;
  gtsam::VectorValues solve(const gtsam::VectorValues& parents) const;
  gtsam::JacobianFactor* likelihood(
      const gtsam::VectorValues& frontalValues) const;
  gtsam::JacobianFactor* likelihood(gtsam::Vector frontal) const;
  gtsam::VectorValues sample(const gtsam::VectorValues& parents) const;
  gtsam::VectorValues sample() const;
  
  // Advanced Interface
  gtsam::VectorValues solveOtherRHS(const gtsam::VectorValues& parents,
                                    const gtsam::VectorValues& rhs) const;
  void solveTransposeInPlace(gtsam::VectorValues& gy) const;
  gtsam::Matrix R() const;
  gtsam::Matrix S() const;
  gtsam::Vector d() const;

  // enabling serialization functionality
  void serialize() const;

  // Expose HybridValues versions
  double logProbability(const gtsam::HybridValues& x) const;
  double evaluate(const gtsam::HybridValues& x) const;
  double error(const gtsam::HybridValues& x) const;
};

#include <gtsam/linear/GaussianDensity.h>
virtual class GaussianDensity : gtsam::GaussianConditional {
  // Constructors
  GaussianDensity(gtsam::Key key, gtsam::Vector d, gtsam::Matrix R,
                  const gtsam::noiseModel::Diagonal* sigmas);

  static gtsam::GaussianDensity FromMeanAndStddev(gtsam::Key key,
                                                  const gtsam::Vector& mean,
                                                  double sigma);

  // Testable
  void print(string s = "GaussianDensity",
             const gtsam::KeyFormatter& keyFormatter =
                 gtsam::DefaultKeyFormatter) const;
  bool equals(const gtsam::GaussianDensity& cg, double tol) const;

  // Standard Interface
  gtsam::Vector mean() const;
  gtsam::Matrix covariance() const;
};

#include <gtsam/linear/GaussianBayesNet.h>
virtual class GaussianBayesNet {
    //Constructors
  GaussianBayesNet();
  GaussianBayesNet(const gtsam::GaussianConditional* conditional);

  // Testable
  void print(string s = "", const gtsam::KeyFormatter& keyFormatter =
                                gtsam::DefaultKeyFormatter) const;
  bool equals(const gtsam::GaussianBayesNet& other, double tol) const;
  size_t size() const;

  void push_back(gtsam::GaussianConditional* conditional);
  void push_back(const gtsam::GaussianBayesNet& bayesNet);
  gtsam::GaussianConditional* front() const;
  gtsam::GaussianConditional* back() const;

  // Standard interface
  // Standard Interface
  double logProbability(const gtsam::VectorValues& x) const;
  double evaluate(const gtsam::VectorValues& x) const;
  double error(const gtsam::VectorValues& x) const;

  gtsam::VectorValues optimize() const;
  gtsam::VectorValues optimize(const gtsam::VectorValues& given) const;
  gtsam::VectorValues optimizeGradientSearch() const;
  
  gtsam::VectorValues sample(const gtsam::VectorValues& given) const;
  gtsam::VectorValues sample() const;
  gtsam::VectorValues backSubstitute(const gtsam::VectorValues& gx) const;
  gtsam::VectorValues backSubstituteTranspose(const gtsam::VectorValues& gx) const;

  // FactorGraph derived interface
  gtsam::GaussianConditional* at(size_t idx) const;
  gtsam::KeySet keys() const;
  gtsam::KeyVector keyVector() const;
  bool exists(size_t idx) const;

  void saveGraph(const string& s) const;

  std::pair<gtsam::Matrix, gtsam::Vector> matrix() const; 
  gtsam::VectorValues gradient(const gtsam::VectorValues& x0) const;
  gtsam::VectorValues gradientAtZero() const;
  double error(const gtsam::VectorValues& x) const;
  double determinant() const;
  double logDeterminant() const;

  string dot(
      const gtsam::KeyFormatter& keyFormatter = gtsam::DefaultKeyFormatter,
      const gtsam::DotWriter& writer = gtsam::DotWriter()) const;
  void saveGraph(
      string s,
      const gtsam::KeyFormatter& keyFormatter = gtsam::DefaultKeyFormatter,
      const gtsam::DotWriter& writer = gtsam::DotWriter()) const;
};

#include <gtsam/linear/GaussianBayesTree.h>
virtual class GaussianBayesTree {
  // Standard Constructors and Named Constructors
  GaussianBayesTree();
  GaussianBayesTree(const gtsam::GaussianBayesTree& other);
  bool equals(const gtsam::GaussianBayesTree& other, double tol) const;
  void print(string s = "", const gtsam::KeyFormatter& keyFormatter =
                                gtsam::DefaultKeyFormatter);
  size_t size() const;
  bool empty() const;
  size_t numCachedSeparatorMarginals() const;

  string dot(const gtsam::KeyFormatter& keyFormatter =
                 gtsam::DefaultKeyFormatter) const;
  void saveGraph(string s,
                const gtsam::KeyFormatter& keyFormatter =
                 gtsam::DefaultKeyFormatter) const;

  gtsam::VectorValues optimize() const;
  gtsam::VectorValues optimizeGradientSearch() const;
  gtsam::VectorValues gradient(const gtsam::VectorValues& x0) const;
  gtsam::VectorValues gradientAtZero() const;
  double error(const gtsam::VectorValues& x) const;
  double determinant() const;
  double logDeterminant() const;
  gtsam::Matrix marginalCovariance(size_t key) const;
  gtsam::GaussianConditional* marginalFactor(size_t key) const;
  gtsam::GaussianFactorGraph* joint(size_t key1, size_t key2) const;
  gtsam::GaussianBayesNet* jointBayesNet(size_t key1, size_t key2) const;
};

#include <gtsam/linear/GaussianISAM.h>
class GaussianISAM {
  //Constructor
  GaussianISAM();

  //Standard Interface
  void update(const gtsam::GaussianFactorGraph& newFactors);
  void saveGraph(string s) const;
  void clear();
};

#include <gtsam/linear/IterativeSolver.h>
virtual class IterativeOptimizationParameters {
  string getVerbosity() const;
  void setVerbosity(string s) ;
};

//virtual class IterativeSolver {
//  IterativeSolver();
//  gtsam::VectorValues optimize ();
//};

#include <gtsam/linear/ConjugateGradientSolver.h>
virtual class ConjugateGradientParameters : gtsam::IterativeOptimizationParameters {
  ConjugateGradientParameters();
  int getMinIterations() const ;
  int getMaxIterations() const ;
  int getReset() const;
  double getEpsilon_rel() const;
  double getEpsilon_abs() const;

  void setMinIterations(int value);
  void setMaxIterations(int value);
  void setReset(int value);
  void setEpsilon_rel(double value);
  void setEpsilon_abs(double value);
};

#include <gtsam/linear/Preconditioner.h>
virtual class PreconditionerParameters {
  PreconditionerParameters();
};

virtual class DummyPreconditionerParameters : gtsam::PreconditionerParameters {
  DummyPreconditionerParameters();
};

virtual class BlockJacobiPreconditionerParameters : gtsam::PreconditionerParameters {
  BlockJacobiPreconditionerParameters();
};

#include <gtsam/linear/PCGSolver.h>
virtual class PCGSolverParameters : gtsam::ConjugateGradientParameters {
  PCGSolverParameters();
  void print(string s = "");
  void setPreconditionerParams(gtsam::PreconditionerParameters* preconditioner);
};

#include <gtsam/linear/SubgraphSolver.h>
virtual class SubgraphSolverParameters : gtsam::ConjugateGradientParameters {
  SubgraphSolverParameters();
};

virtual class SubgraphSolver  {
  SubgraphSolver(const gtsam::GaussianFactorGraph &A, const gtsam::SubgraphSolverParameters &parameters, const gtsam::Ordering& ordering);
  SubgraphSolver(const gtsam::GaussianFactorGraph &Ab1, const gtsam::GaussianFactorGraph& Ab2, const gtsam::SubgraphSolverParameters &parameters, const gtsam::Ordering& ordering);
  gtsam::VectorValues optimize() const;
};

#include <gtsam/linear/KalmanFilter.h>
class KalmanFilter {
  KalmanFilter(size_t n);
  // gtsam::GaussianDensity* init(gtsam::Vector x0, const gtsam::SharedDiagonal& P0);
  gtsam::GaussianDensity* init(gtsam::Vector x0, gtsam::Matrix P0);
  void print(string s = "") const;
  static size_t step(gtsam::GaussianDensity* p);
  gtsam::GaussianDensity* predict(gtsam::GaussianDensity* p, gtsam::Matrix F,
      gtsam::Matrix B, gtsam::Vector u, const gtsam::noiseModel::Diagonal* modelQ);
  gtsam::GaussianDensity* predictQ(gtsam::GaussianDensity* p, gtsam::Matrix F,
      gtsam::Matrix B, gtsam::Vector u, gtsam::Matrix Q);
  gtsam::GaussianDensity* predict2(gtsam::GaussianDensity* p, gtsam::Matrix A0,
      gtsam::Matrix A1, gtsam::Vector b, const gtsam::noiseModel::Diagonal* model);
  gtsam::GaussianDensity* update(gtsam::GaussianDensity* p, gtsam::Matrix H,
      gtsam::Vector z, const gtsam::noiseModel::Diagonal* model);
  gtsam::GaussianDensity* updateQ(gtsam::GaussianDensity* p, gtsam::Matrix H,
      gtsam::Vector z, gtsam::Matrix Q);
};

}<|MERGE_RESOLUTION|>--- conflicted
+++ resolved
@@ -515,19 +515,12 @@
                       const gtsam::noiseModel::Diagonal* sigmas);
 
   // Constructors with no noise model
-<<<<<<< HEAD
-  GaussianConditional(size_t key, Vector d, Matrix R);
-  GaussianConditional(size_t key, Vector d, Matrix R, size_t name1, Matrix S);
-  GaussianConditional(size_t key, Vector d, Matrix R, size_t name1, Matrix S,
-                      size_t name2, Matrix T);
-  GaussianConditional(const gtsam::KeyVector& keys, size_t nrFrontals,
-                      const gtsam::VerticalBlockMatrix& augmentedMatrix);
-=======
   GaussianConditional(size_t key, gtsam::Vector d, gtsam::Matrix R);
   GaussianConditional(size_t key, gtsam::Vector d, gtsam::Matrix R, size_t name1, gtsam::Matrix S);
   GaussianConditional(size_t key, gtsam::Vector d, gtsam::Matrix R, size_t name1, gtsam::Matrix S,
                       size_t name2, gtsam::Matrix T);
->>>>>>> 3ef94c85
+  GaussianConditional(const gtsam::KeyVector& keys, size_t nrFrontals,
+                      const gtsam::VerticalBlockMatrix& augmentedMatrix);
 
   // Named constructors
   static gtsam::GaussianConditional FromMeanAndStddev(gtsam::Key key, 
