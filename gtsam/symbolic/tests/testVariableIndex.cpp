/* ----------------------------------------------------------------------------

 * GTSAM Copyright 2010, Georgia Tech Research Corporation,
 * Atlanta, Georgia 30332-0415
 * All Rights Reserved
 * Authors: Frank Dellaert, et al. (see THANKS for the full author list)

 * See LICENSE for the license information

 * -------------------------------------------------------------------------- */

/**
 * @file    testVariableIndex.cpp
<<<<<<< HEAD
 * @brief
=======
 * @brief   Unit tests for VariableIndex class
>>>>>>> 39e08c9a
 * @author  Richard Roberts
 * @date    Sep 26, 2010
 */

#include <gtsam/inference/VariableIndex.h>
#include <gtsam/symbolic/SymbolicFactorGraph.h>
#include <gtsam/base/TestableAssertions.h>

#include <CppUnitLite/TestHarness.h>

#include <boost/assign/std/list.hpp>
#include <boost/assign/list_of.hpp>
using namespace boost::assign;

using namespace std;
using namespace gtsam;

/* ************************************************************************* */
// 2 small symbolic graphs shared by all tests

SymbolicFactorGraph testGraph1() {
  SymbolicFactorGraph fg1;
  fg1.push_factor(0, 1);
  fg1.push_factor(0, 2);
  fg1.push_factor(5, 9);
  fg1.push_factor(2, 3);
  return fg1;
}

SymbolicFactorGraph testGraph2() {
  SymbolicFactorGraph fg2;
  fg2.push_factor(1, 3);
  fg2.push_factor(2, 4);
  fg2.push_factor(3, 5);
  fg2.push_factor(5, 6);
  return fg2;
}

/* ************************************************************************* */
TEST(VariableIndex, augment) {
  auto fg1 = testGraph1(), fg2 = testGraph2();
  SymbolicFactorGraph fgCombined;
  fgCombined.push_back(fg1);
  fgCombined.push_back(fg2);

  VariableIndex expected(fgCombined);
  VariableIndex actual(fg1);
  actual.augment(fg2);

  LONGS_EQUAL(8, actual.size());
  LONGS_EQUAL(16, actual.nEntries());
  LONGS_EQUAL(8, actual.nFactors());
  EXPECT(assert_equal(expected, actual));
}

/* ************************************************************************* */
TEST(VariableIndex, augment2) {

  auto fg1 = testGraph1(), fg2 = testGraph2();

  SymbolicFactorGraph fgCombined;
  fgCombined.push_back(fg1);
  fgCombined.push_back(SymbolicFactor::shared_ptr()); // Add an extra empty factor
  fgCombined.push_back(fg2);

  VariableIndex expected(fgCombined);

  FactorIndices newIndices = list_of(5)(6)(7)(8);
  VariableIndex actual(fg1);
  actual.augment(fg2, newIndices);

  LONGS_EQUAL(8, actual.size());
  LONGS_EQUAL(16, actual.nEntries());
  LONGS_EQUAL(9, actual.nFactors());
  EXPECT(assert_equal(expected, actual));
}

/* ************************************************************************* */
TEST(VariableIndex, remove) {

  auto fg1 = testGraph1(), fg2 = testGraph2();

  SymbolicFactorGraph fgCombined; fgCombined.push_back(fg1); fgCombined.push_back(fg2);

  // Create a factor graph containing only the factors from fg2 and with null
  // factors in the place of those of fg1, so that the factor indices are correct.
  SymbolicFactorGraph fg2removed(fgCombined);
  fg2removed.remove(0); fg2removed.remove(1); fg2removed.remove(2); fg2removed.remove(3);

  // The expected VariableIndex has the same factor indices as fgCombined but
  // with entries from fg1 removed, and still has all 10 variables.
  VariableIndex expected(fg2removed);
  VariableIndex actual(fgCombined);
  vector<size_t> indices;
  indices.push_back(0); indices.push_back(1); indices.push_back(2); indices.push_back(3);
  actual.remove(indices.begin(), indices.end(), fg1);
  std::list<Key> unusedVariables; unusedVariables += 0, 9;
  actual.removeUnusedVariables(unusedVariables.begin(), unusedVariables.end());

  CHECK(assert_equal(expected, actual));
}

/* ************************************************************************* */
TEST(VariableIndex, deep_copy) {

  auto fg1 = testGraph1(), fg2 = testGraph2();

  // Create original graph and VariableIndex
  SymbolicFactorGraph fgOriginal; fgOriginal.push_back(fg1); fgOriginal.push_back(fg2);
  VariableIndex original(fgOriginal);
  VariableIndex expectedOriginal(fgOriginal);

  // Create a factor graph containing only the factors from fg2 and with null
  // factors in the place of those of fg1, so that the factor indices are correct.
  SymbolicFactorGraph fg2removed(fgOriginal);
  fg2removed.remove(0); fg2removed.remove(1); fg2removed.remove(2); fg2removed.remove(3);
  VariableIndex expectedRemoved(fg2removed);

  // Create a clone and modify the clone - the original should not change
  VariableIndex clone(original);
  vector<size_t> indices;
  indices.push_back(0); indices.push_back(1); indices.push_back(2); indices.push_back(3);
  clone.remove(indices.begin(), indices.end(), fg1);
  std::list<Key> unusedVariables; unusedVariables += 0, 9;
  clone.removeUnusedVariables(unusedVariables.begin(), unusedVariables.end());

  // When modifying the clone, the original should have stayed the same
  EXPECT(assert_equal(expectedOriginal, original));
  EXPECT(assert_equal(expectedRemoved, clone));
}

/* ************************************************************************* */
int main() {
  TestResult tr;
  return TestRegistry::runAllTests(tr);
}
/* ************************************************************************* */<|MERGE_RESOLUTION|>--- conflicted
+++ resolved
@@ -11,11 +11,7 @@
 
 /**
  * @file    testVariableIndex.cpp
-<<<<<<< HEAD
- * @brief
-=======
  * @brief   Unit tests for VariableIndex class
->>>>>>> 39e08c9a
  * @author  Richard Roberts
  * @date    Sep 26, 2010
  */
