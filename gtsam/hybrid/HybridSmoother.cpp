/* ----------------------------------------------------------------------------

 * GTSAM Copyright 2010, Georgia Tech Research Corporation,
 * Atlanta, Georgia 30332-0415
 * All Rights Reserved
 * Authors: Frank Dellaert, et al. (see THANKS for the full author list)

 * See LICENSE for the license information

 * -------------------------------------------------------------------------- */

/**
 * @file    HybridSmoother.cpp
 * @brief   An incremental smoother for hybrid factor graphs
 * @author  Varun Agrawal
 * @date    October 2022
 */

#include <gtsam/hybrid/HybridSmoother.h>

#include <algorithm>
#include <unordered_set>

// #define DEBUG_SMOOTHER
namespace gtsam {

/* ************************************************************************* */
Ordering HybridSmoother::getOrdering(const HybridGaussianFactorGraph &factors,
                                     const KeySet &lastKeysToEliminate) {
  // Get all the discrete keys from the factors
  KeySet allDiscrete = factors.discreteKeySet();

  // Create KeyVector with continuous keys followed by discrete keys.
  KeyVector lastKeys;

  // Insert continuous keys first.
  for (auto &k : lastKeysToEliminate) {
    if (!allDiscrete.exists(k)) {
      lastKeys.push_back(k);
    }
  }

  // Insert discrete keys at the end
  std::copy(allDiscrete.begin(), allDiscrete.end(),
            std::back_inserter(lastKeys));

  // Get an ordering where the new keys are eliminated last
  Ordering ordering = Ordering::ColamdConstrainedLast(
      factors, KeyVector(lastKeys.begin(), lastKeys.end()), true);

  return ordering;
}

/* ************************************************************************* */
void HybridSmoother::update(const HybridGaussianFactorGraph &newFactors,
                            std::optional<size_t> maxNrLeaves,
                            const std::optional<Ordering> given_ordering) {
  const KeySet originalNewFactorKeys = newFactors.keys();
#ifdef DEBUG_SMOOTHER
  std::cout << "hybridBayesNet_ size before: " << hybridBayesNet_.size()
            << std::endl;
  std::cout << "newFactors size: " << newFactors.size() << std::endl;
#endif
  HybridGaussianFactorGraph updatedGraph;
  // Add the necessary conditionals from the previous timestep(s).
  std::tie(updatedGraph, hybridBayesNet_) =
      addConditionals(newFactors, hybridBayesNet_);
#ifdef DEBUG_SMOOTHER
  // print size of newFactors, updatedGraph, hybridBayesNet_
  std::cout << "updatedGraph size: " << updatedGraph.size() << std::endl;
  std::cout << "hybridBayesNet_ size after: " << hybridBayesNet_.size()
            << std::endl;
  std::cout << "total size: " << updatedGraph.size() + hybridBayesNet_.size()
            << std::endl;
#endif

  Ordering ordering;
  // If no ordering provided, then we compute one
  if (!given_ordering.has_value()) {
    // Get the keys from the new factors
    KeySet continuousKeysToInclude;  // Scheme 1: empty, 15sec/2000, 64sec/3000 (69s without TF)
    // continuousKeysToInclude = newFactors.keys();  // Scheme 2: all, 8sec/2000, 160sec/3000
    // continuousKeysToInclude = updatedGraph.keys();  // Scheme 3: all, stopped after 80sec/2000

    // Since updatedGraph now has all the connected conditionals,
    // we can get the correct ordering.
    ordering = this->getOrdering(updatedGraph, continuousKeysToInclude);
  } else {
    ordering = *given_ordering;
  }

#if GTSAM_HYBRID_TIMING
  gttic_(HybridSmootherEliminate);
#endif
  // Eliminate.
  HybridBayesNet bayesNetFragment = *updatedGraph.eliminateSequential(ordering);
#if GTSAM_HYBRID_TIMING
  gttoc_(HybridSmootherEliminate);
#endif

#ifdef DEBUG_SMOOTHER_DETAIL
  for (auto conditional : bayesNetFragment) {
    auto e = std::dynamic_pointer_cast<HybridConditional::BaseConditional>(
        conditional);
    GTSAM_PRINT(*e);
  }
#endif

#ifdef DEBUG_SMOOTHER
  // Print discrete keys in the bayesNetFragment:
  std::cout << "Discrete keys in bayesNetFragment: ";
  for (auto &key : HybridFactorGraph(bayesNetFragment).discreteKeySet()) {
    std::cout << DefaultKeyFormatter(key) << " ";
  }
#endif

  /// Prune
  if (maxNrLeaves) {
#if GTSAM_HYBRID_TIMING
    gttic_(HybridSmootherPrune);
#endif
    // `pruneBayesNet` sets the leaves with 0 in discreteFactor to nullptr in
    // all the conditionals with the same keys in bayesNetFragment.
<<<<<<< HEAD
    bayesNetFragment = bayesNetFragment.prune(*maxNrLeaves, marginalThreshold_);
#if GTSAM_HYBRID_TIMING
    gttoc_(HybridSmootherPrune);
#endif
=======
    DiscreteValues newlyFixedValues;
    bayesNetFragment = bayesNetFragment.prune(*maxNrLeaves, marginalThreshold_,
                                              &newlyFixedValues);
    fixedValues_.insert(newlyFixedValues);
>>>>>>> c37eb495
  }

#ifdef DEBUG_SMOOTHER
  // Print discrete keys in the bayesNetFragment:
  std::cout << "\nAfter pruning: ";
  for (auto &key : HybridFactorGraph(bayesNetFragment).discreteKeySet()) {
    std::cout << DefaultKeyFormatter(key) << " ";
  }
  std::cout << std::endl << std::endl;
#endif

#ifdef DEBUG_SMOOTHER_DETAIL
  for (auto conditional : bayesNetFragment) {
    auto c = std::dynamic_pointer_cast<HybridConditional::BaseConditional>(
        conditional);
    GTSAM_PRINT(*c);
  }
#endif

  // Add the partial bayes net to the posterior bayes net.
  hybridBayesNet_.add(bayesNetFragment);
}

/* ************************************************************************* */
std::pair<HybridGaussianFactorGraph, HybridBayesNet>
HybridSmoother::addConditionals(const HybridGaussianFactorGraph &newFactors,
                                const HybridBayesNet &hybridBayesNet) const {
  HybridGaussianFactorGraph graph(newFactors);
  HybridBayesNet updatedHybridBayesNet(hybridBayesNet);

  KeySet involvedKeys = newFactors.keys();
  auto involved = [&involvedKeys](const Key &key) {
    return involvedKeys.find(key) != involvedKeys.end();
  };

  // If hybridBayesNet is not empty,
  // it means we have conditionals to add to the factor graph.
  if (!hybridBayesNet.empty()) {
    // We add all relevant hybrid conditionals on the last continuous variable
    // in the previous `hybridBayesNet` to the graph

    // New conditionals to add to the graph
    HybridBayesNet newConditionals;

    // NOTE(Varun) Using a for-range loop doesn't work since some of the
    // conditionals are invalid pointers

    // First get all the keys involved.
    // We do this by iterating over all conditionals, and checking if their
    // frontals are involved in the factor graph. If yes, then also make the
    // parent keys involved in the factor graph.
    for (size_t i = 0; i < hybridBayesNet.size(); i++) {
      auto conditional = hybridBayesNet.at(i);

      for (auto &key : conditional->frontals()) {
<<<<<<< HEAD
        if (std::find(factorKeys.begin(), factorKeys.end(), key) !=
            factorKeys.end()) {
          // Add the conditional parents to factorKeys
=======
        if (involved(key)) {
          // Add the conditional parents to involvedKeys
>>>>>>> c37eb495
          // so we add those conditionals too.
          for (auto &&parentKey : conditional->parents()) {
            involvedKeys.insert(parentKey);
          }
          // Break so we don't add parents twice.
          break;
        }
      }
    }
<<<<<<< HEAD
=======
#ifdef DEBUG_SMOOTHER
    PrintKeySet(involvedKeys);
#endif
>>>>>>> c37eb495

    for (size_t i = 0; i < hybridBayesNet.size(); i++) {
      auto conditional = hybridBayesNet.at(i);

      for (auto &key : conditional->frontals()) {
<<<<<<< HEAD
        if (std::find(factorKeys.begin(), factorKeys.end(), key) !=
            factorKeys.end()) {
=======
        if (involved(key)) {
>>>>>>> c37eb495
          newConditionals.push_back(conditional);

          // Remove the conditional from the updated Bayes net
          auto it = find(updatedHybridBayesNet.begin(),
                         updatedHybridBayesNet.end(), conditional);
          updatedHybridBayesNet.erase(it);

          break;
        }
      }
    }

    graph.push_back(newConditionals);
  }

  return {graph, updatedHybridBayesNet};
}

/* ************************************************************************* */
HybridGaussianConditional::shared_ptr HybridSmoother::gaussianMixture(
    size_t index) const {
  return hybridBayesNet_.at(index)->asHybrid();
}

/* ************************************************************************* */
const HybridBayesNet &HybridSmoother::hybridBayesNet() const {
  return hybridBayesNet_;
}

/* ************************************************************************* */
HybridValues HybridSmoother::optimize() const {
  // Solve for the MPE
  DiscreteValues mpe = hybridBayesNet_.mpe();

  // Add fixed values to the MPE.
  mpe.insert(fixedValues_);

  // Given the MPE, compute the optimal continuous values.
  GaussianBayesNet gbn = hybridBayesNet_.choose(mpe);
  const VectorValues continuous = gbn.optimize();
  if (std::find(gbn.begin(), gbn.end(), nullptr) != gbn.end()) {
    throw std::runtime_error("At least one nullptr factor in hybridBayesNet_");
  }
  return HybridValues(continuous, mpe);
}

}  // namespace gtsam<|MERGE_RESOLUTION|>--- conflicted
+++ resolved
@@ -121,17 +121,13 @@
 #endif
     // `pruneBayesNet` sets the leaves with 0 in discreteFactor to nullptr in
     // all the conditionals with the same keys in bayesNetFragment.
-<<<<<<< HEAD
-    bayesNetFragment = bayesNetFragment.prune(*maxNrLeaves, marginalThreshold_);
-#if GTSAM_HYBRID_TIMING
-    gttoc_(HybridSmootherPrune);
-#endif
-=======
     DiscreteValues newlyFixedValues;
     bayesNetFragment = bayesNetFragment.prune(*maxNrLeaves, marginalThreshold_,
                                               &newlyFixedValues);
     fixedValues_.insert(newlyFixedValues);
->>>>>>> c37eb495
+#if GTSAM_HYBRID_TIMING
+    gttoc_(HybridSmootherPrune);
+#endif
   }
 
 #ifdef DEBUG_SMOOTHER
@@ -187,14 +183,8 @@
       auto conditional = hybridBayesNet.at(i);
 
       for (auto &key : conditional->frontals()) {
-<<<<<<< HEAD
-        if (std::find(factorKeys.begin(), factorKeys.end(), key) !=
-            factorKeys.end()) {
-          // Add the conditional parents to factorKeys
-=======
         if (involved(key)) {
           // Add the conditional parents to involvedKeys
->>>>>>> c37eb495
           // so we add those conditionals too.
           for (auto &&parentKey : conditional->parents()) {
             involvedKeys.insert(parentKey);
@@ -204,23 +194,15 @@
         }
       }
     }
-<<<<<<< HEAD
-=======
 #ifdef DEBUG_SMOOTHER
     PrintKeySet(involvedKeys);
 #endif
->>>>>>> c37eb495
 
     for (size_t i = 0; i < hybridBayesNet.size(); i++) {
       auto conditional = hybridBayesNet.at(i);
 
       for (auto &key : conditional->frontals()) {
-<<<<<<< HEAD
-        if (std::find(factorKeys.begin(), factorKeys.end(), key) !=
-            factorKeys.end()) {
-=======
         if (involved(key)) {
->>>>>>> c37eb495
           newConditionals.push_back(conditional);
 
           // Remove the conditional from the updated Bayes net
