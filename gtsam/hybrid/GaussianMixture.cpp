/* ----------------------------------------------------------------------------

 * GTSAM Copyright 2010, Georgia Tech Research Corporation,
 * Atlanta, Georgia 30332-0415
 * All Rights Reserved
 * Authors: Frank Dellaert, et al. (see THANKS for the full author list)

 * See LICENSE for the license information

 * -------------------------------------------------------------------------- */

/**
 * @file   GaussianMixture.cpp
 * @brief  A hybrid conditional in the Conditional Linear Gaussian scheme
 * @author Fan Jiang
 * @author Varun Agrawal
 * @author Frank Dellaert
 * @date   Mar 12, 2022
 */

#include <gtsam/base/utilities.h>
#include <gtsam/discrete/DiscreteValues.h>
#include <gtsam/hybrid/GaussianMixture.h>
#include <gtsam/hybrid/GaussianMixtureFactor.h>
#include <gtsam/hybrid/HybridValues.h>
#include <gtsam/inference/Conditional-inst.h>
#include <gtsam/linear/GaussianBayesNet.h>
#include <gtsam/linear/GaussianFactorGraph.h>

namespace gtsam {

GaussianMixture::GaussianMixture(
    const KeyVector &continuousFrontals, const KeyVector &continuousParents,
    const DiscreteKeys &discreteParents,
    const GaussianMixture::Conditionals &conditionals)
    : BaseFactor(CollectKeys(continuousFrontals, continuousParents),
                 discreteParents),
      BaseConditional(continuousFrontals.size()),
      conditionals_(conditionals) {
  // Calculate logConstant_ as the maximum of the log constants of the
  // conditionals, by visiting the decision tree:
  logConstant_ = -std::numeric_limits<double>::infinity();
  conditionals_.visit(
      [this](const GaussianConditional::shared_ptr &conditional) {
        if (conditional) {
          this->logConstant_ = std::max(
              this->logConstant_, conditional->logNormalizationConstant());
        }
      });
}

/* *******************************************************************************/
const GaussianMixture::Conditionals &GaussianMixture::conditionals() const {
  return conditionals_;
}

/* *******************************************************************************/
GaussianMixture::GaussianMixture(
    KeyVector &&continuousFrontals, KeyVector &&continuousParents,
    DiscreteKeys &&discreteParents,
    std::vector<GaussianConditional::shared_ptr> &&conditionals)
    : GaussianMixture(continuousFrontals, continuousParents, discreteParents,
                      Conditionals(discreteParents, conditionals)) {}

/* *******************************************************************************/
GaussianMixture::GaussianMixture(
    const KeyVector &continuousFrontals, const KeyVector &continuousParents,
    const DiscreteKeys &discreteParents,
    const std::vector<GaussianConditional::shared_ptr> &conditionals)
    : GaussianMixture(continuousFrontals, continuousParents, discreteParents,
                      Conditionals(discreteParents, conditionals)) {}

/* *******************************************************************************/
// TODO(dellaert): This is copy/paste: GaussianMixture should be derived from
// GaussianMixtureFactor, no?
GaussianFactorGraphTree GaussianMixture::add(
    const GaussianFactorGraphTree &sum) const {
  using Y = GaussianFactorGraph;
  auto add = [](const Y &graph1, const Y &graph2) {
    auto result = graph1;
    result.push_back(graph2);
    return result;
  };
  const auto tree = asGaussianFactorGraphTree();
  return sum.empty() ? tree : sum.apply(tree, add);
}

/* *******************************************************************************/
GaussianFactorGraphTree GaussianMixture::asGaussianFactorGraphTree() const {
  auto wrap = [](const GaussianConditional::shared_ptr &gc) {
    return GaussianFactorGraph{gc};
  };
  return {conditionals_, wrap};
}

/* *******************************************************************************/
size_t GaussianMixture::nrComponents() const {
  size_t total = 0;
  conditionals_.visit([&total](const GaussianFactor::shared_ptr &node) {
    if (node) total += 1;
  });
  return total;
}

/* *******************************************************************************/
GaussianConditional::shared_ptr GaussianMixture::operator()(
    const DiscreteValues &discreteValues) const {
  auto &ptr = conditionals_(discreteValues);
  if (!ptr) return nullptr;
  auto conditional = std::dynamic_pointer_cast<GaussianConditional>(ptr);
  if (conditional)
    return conditional;
  else
    throw std::logic_error(
        "A GaussianMixture unexpectedly contained a non-conditional");
}

/* *******************************************************************************/
bool GaussianMixture::equals(const HybridFactor &lf, double tol) const {
  const This *e = dynamic_cast<const This *>(&lf);
  if (e == nullptr) return false;

  // This will return false if either conditionals_ is empty or e->conditionals_
  // is empty, but not if both are empty or both are not empty:
  if (conditionals_.empty() ^ e->conditionals_.empty()) return false;

  // Check the base and the factors:
  return BaseFactor::equals(*e, tol) &&
         conditionals_.equals(e->conditionals_,
                              [tol](const GaussianConditional::shared_ptr &f1,
                                    const GaussianConditional::shared_ptr &f2) {
                                return f1->equals(*(f2), tol);
                              });
}

/* *******************************************************************************/
void GaussianMixture::print(const std::string &s,
                            const KeyFormatter &formatter) const {
  std::cout << (s.empty() ? "" : s + "\n");
  if (isContinuous()) std::cout << "Continuous ";
  if (isDiscrete()) std::cout << "Discrete ";
  if (isHybrid()) std::cout << "Hybrid ";
  BaseConditional::print("", formatter);
  std::cout << " Discrete Keys = ";
  for (auto &dk : discreteKeys()) {
    std::cout << "(" << formatter(dk.first) << ", " << dk.second << "), ";
  }
<<<<<<< HEAD
  std::cout << std::endl
            << " logNormalizationConstant: " << logConstant_ << std::endl
=======
  std::cout << "\n";
  std::cout << " logNormalizationConstant: " << logConstant_ << "\n"
>>>>>>> 88c2ad55
            << std::endl;
  conditionals_.print(
      "", [&](Key k) { return formatter(k); },
      [&](const GaussianConditional::shared_ptr &gf) -> std::string {
        RedirectCout rd;
        if (gf && !gf->empty()) {
          gf->print("", formatter);
          return rd.str();
        } else {
          return "nullptr";
        }
      });
}

/* ************************************************************************* */
KeyVector GaussianMixture::continuousParents() const {
  // Get all parent keys:
  const auto range = parents();
  KeyVector continuousParentKeys(range.begin(), range.end());
  // Loop over all discrete keys:
  for (const auto &discreteKey : discreteKeys()) {
    const Key key = discreteKey.first;
    // remove that key from continuousParentKeys:
    continuousParentKeys.erase(std::remove(continuousParentKeys.begin(),
                                           continuousParentKeys.end(), key),
                               continuousParentKeys.end());
  }
  return continuousParentKeys;
}

/* ************************************************************************* */
bool GaussianMixture::allFrontalsGiven(const VectorValues &given) const {
  for (auto &&kv : given) {
    if (given.find(kv.first) == given.end()) {
      return false;
    }
  }
  return true;
}

/* ************************************************************************* */
std::shared_ptr<GaussianMixtureFactor> GaussianMixture::likelihood(
    const VectorValues &given) const {
  if (!allFrontalsGiven(given)) {
    throw std::runtime_error(
        "GaussianMixture::likelihood: given values are missing some frontals.");
  }

  const DiscreteKeys discreteParentKeys = discreteKeys();
  const KeyVector continuousParentKeys = continuousParents();
  const GaussianMixtureFactor::Factors likelihoods(
      conditionals_, [&](const GaussianConditional::shared_ptr &conditional) {
        const auto likelihood_m = conditional->likelihood(given);
        const double Cgm_Kgcm =
            logConstant_ - conditional->logNormalizationConstant();
        if (Cgm_Kgcm == 0.0) {
          return likelihood_m;
        } else {
          // Add a constant factor to the likelihood in case the noise models
          // are not all equal.
          GaussianFactorGraph gfg;
          gfg.push_back(likelihood_m);
          Vector c(1);
          c << std::sqrt(2.0 * Cgm_Kgcm);
          auto constantFactor = std::make_shared<JacobianFactor>(c);
          gfg.push_back(constantFactor);
          return std::make_shared<JacobianFactor>(gfg);
        }
      });
  return std::make_shared<GaussianMixtureFactor>(
      continuousParentKeys, discreteParentKeys, likelihoods);
}

/* ************************************************************************* */
std::set<DiscreteKey> DiscreteKeysAsSet(const DiscreteKeys &discreteKeys) {
  std::set<DiscreteKey> s;
  s.insert(discreteKeys.begin(), discreteKeys.end());
  return s;
}

/* ************************************************************************* */
/**
 * @brief Helper function to get the pruner functional.
 *
 * @param discreteProbs The probabilities of only discrete keys.
 * @return std::function<GaussianConditional::shared_ptr(
 * const Assignment<Key> &, const GaussianConditional::shared_ptr &)>
 */
std::function<GaussianConditional::shared_ptr(
    const Assignment<Key> &, const GaussianConditional::shared_ptr &)>
GaussianMixture::prunerFunc(const DecisionTreeFactor &discreteProbs) {
  // Get the discrete keys as sets for the decision tree
  // and the gaussian mixture.
  auto discreteProbsKeySet = DiscreteKeysAsSet(discreteProbs.discreteKeys());
  auto gaussianMixtureKeySet = DiscreteKeysAsSet(this->discreteKeys());

  auto pruner = [discreteProbs, discreteProbsKeySet, gaussianMixtureKeySet](
                    const Assignment<Key> &choices,
                    const GaussianConditional::shared_ptr &conditional)
      -> GaussianConditional::shared_ptr {
    // typecast so we can use this to get probability value
    const DiscreteValues values(choices);

    // Case where the gaussian mixture has the same
    // discrete keys as the decision tree.
    if (gaussianMixtureKeySet == discreteProbsKeySet) {
      if (discreteProbs(values) == 0.0) {
        // empty aka null pointer
        std::shared_ptr<GaussianConditional> null;
        return null;
      } else {
        return conditional;
      }
    } else {
      std::vector<DiscreteKey> set_diff;
      std::set_difference(
          discreteProbsKeySet.begin(), discreteProbsKeySet.end(),
          gaussianMixtureKeySet.begin(), gaussianMixtureKeySet.end(),
          std::back_inserter(set_diff));

      const std::vector<DiscreteValues> assignments =
          DiscreteValues::CartesianProduct(set_diff);
      for (const DiscreteValues &assignment : assignments) {
        DiscreteValues augmented_values(values);
        augmented_values.insert(assignment);

        // If any one of the sub-branches are non-zero,
        // we need this conditional.
        if (discreteProbs(augmented_values) > 0.0) {
          return conditional;
        }
      }
      // If we are here, it means that all the sub-branches are 0,
      // so we prune.
      return nullptr;
    }
  };
  return pruner;
}

/* *******************************************************************************/
void GaussianMixture::prune(const DecisionTreeFactor &discreteProbs) {
  // Functional which loops over all assignments and create a set of
  // GaussianConditionals
  auto pruner = prunerFunc(discreteProbs);

  auto pruned_conditionals = conditionals_.apply(pruner);
  conditionals_.root_ = pruned_conditionals.root_;
}

/* *******************************************************************************/
AlgebraicDecisionTree<Key> GaussianMixture::logProbability(
    const VectorValues &continuousValues) const {
  // functor to calculate (double) logProbability value from
  // GaussianConditional.
  auto probFunc =
      [continuousValues](const GaussianConditional::shared_ptr &conditional) {
        if (conditional) {
          return conditional->logProbability(continuousValues);
        } else {
          // Return arbitrarily small logProbability if conditional is null
          // Conditional is null if it is pruned out.
          return -1e20;
        }
      };
  return DecisionTree<Key, double>(conditionals_, probFunc);
}

/* *******************************************************************************/
AlgebraicDecisionTree<Key> GaussianMixture::errorTree(
    const VectorValues &continuousValues) const {
  auto errorFunc = [&](const GaussianConditional::shared_ptr &conditional) {
    // Check if valid pointer
    if (conditional) {
      return conditional->error(continuousValues) +  //
             logConstant_ - conditional->logNormalizationConstant();
    } else {
      // If not valid, pointer, it means this conditional was pruned,
      // so we return maximum error.
      return std::numeric_limits<double>::max();
    }
  };
  DecisionTree<Key, double> error_tree(conditionals_, errorFunc);
  return error_tree;
}

/* *******************************************************************************/
double GaussianMixture::error(const HybridValues &values) const {
  // Check if discrete keys in discrete assignment are
  // present in the GaussianMixture
  KeyVector dKeys = this->discreteKeys_.indices();
  bool valid_assignment = false;
  for (auto &&kv : values.discrete()) {
    if (std::find(dKeys.begin(), dKeys.end(), kv.first) != dKeys.end()) {
      valid_assignment = true;
      break;
    }
  }

  // The discrete assignment is not valid so we throw an error.
  if (!valid_assignment) {
    throw std::runtime_error(
        "Invalid discrete values in values. Not all discrete keys specified.");
  }

  // Directly index to get the conditional, no need to build the whole tree.
  auto conditional = conditionals_(values.discrete());
  if (conditional) {
    return conditional->error(values.continuous()) +  //
           logConstant_ - conditional->logNormalizationConstant();
  } else {
    // If not valid, pointer, it means this conditional was pruned,
    // so we return maximum error.
    return std::numeric_limits<double>::max();
  }
}

/* *******************************************************************************/
double GaussianMixture::logProbability(const HybridValues &values) const {
  auto conditional = conditionals_(values.discrete());
  return conditional->logProbability(values.continuous());
}

/* *******************************************************************************/
double GaussianMixture::evaluate(const HybridValues &values) const {
  auto conditional = conditionals_(values.discrete());
  return conditional->evaluate(values.continuous());
}

}  // namespace gtsam<|MERGE_RESOLUTION|>--- conflicted
+++ resolved
@@ -145,13 +145,8 @@
   for (auto &dk : discreteKeys()) {
     std::cout << "(" << formatter(dk.first) << ", " << dk.second << "), ";
   }
-<<<<<<< HEAD
   std::cout << std::endl
             << " logNormalizationConstant: " << logConstant_ << std::endl
-=======
-  std::cout << "\n";
-  std::cout << " logNormalizationConstant: " << logConstant_ << "\n"
->>>>>>> 88c2ad55
             << std::endl;
   conditionals_.print(
       "", [&](Key k) { return formatter(k); },
