--- conflicted
+++ resolved
@@ -575,11 +575,7 @@
 factor 1: 
 Hybrid [x0 x1; m0]{
  Choice(m0) 
-<<<<<<< HEAD
- 0 Leaf [1]:
-=======
  0 Leaf:
->>>>>>> c4d11c49
   A[x0] = [
 	-1
 ]
@@ -589,11 +585,7 @@
   b = [ -1 ]
   No noise model
 
-<<<<<<< HEAD
- 1 Leaf [1]:
-=======
  1 Leaf:
->>>>>>> c4d11c49
   A[x0] = [
 	-1
 ]
@@ -607,11 +599,7 @@
 factor 2: 
 Hybrid [x1 x2; m1]{
  Choice(m1) 
-<<<<<<< HEAD
- 0 Leaf [1]:
-=======
  0 Leaf:
->>>>>>> c4d11c49
   A[x1] = [
 	-1
 ]
@@ -621,11 +609,7 @@
   b = [ -1 ]
   No noise model
 
-<<<<<<< HEAD
- 1 Leaf [1]:
-=======
  1 Leaf:
->>>>>>> c4d11c49
   A[x1] = [
 	-1
 ]
@@ -650,30 +634,17 @@
   No noise model
 factor 5:  P( m0 ):
  Choice(m0) 
-<<<<<<< HEAD
- 0 Leaf [1] 0.5
- 1 Leaf [1] 0.5
-=======
  0 Leaf 0.5
  1 Leaf 0.5
->>>>>>> c4d11c49
 
 factor 6:  P( m1 | m0 ):
  Choice(m1) 
  0 Choice(m0) 
-<<<<<<< HEAD
- 0 0 Leaf [1]0.33333333
- 0 1 Leaf [1] 0.6
- 1 Choice(m0) 
- 1 0 Leaf [1]0.66666667
- 1 1 Leaf [1] 0.4
-=======
  0 0 Leaf 0.33333333
  0 1 Leaf  0.6
  1 Choice(m0) 
  1 0 Leaf 0.66666667
  1 1 Leaf  0.4
->>>>>>> c4d11c49
 
 )";
 #endif
