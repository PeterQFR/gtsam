/* ----------------------------------------------------------------------------

 * GTSAM Copyright 2010, Georgia Tech Research Corporation,
 * Atlanta, Georgia 30332-0415
 * All Rights Reserved
 * Authors: Frank Dellaert, et al. (see THANKS for the full author list)

 * See LICENSE for the license information

 * -------------------------------------------------------------------------- */

/**
 * @file   HybridGaussianFactorGraph.cpp
 * @brief  Hybrid factor graph that uses type erasure
 * @author Fan Jiang
 * @author Varun Agrawal
 * @author Frank Dellaert
 * @date   Mar 11, 2022
 */

#include <gtsam/base/utilities.h>
#include <gtsam/discrete/Assignment.h>
#include <gtsam/discrete/DiscreteEliminationTree.h>
#include <gtsam/discrete/DiscreteFactorGraph.h>
#include <gtsam/discrete/DiscreteJunctionTree.h>
#include <gtsam/discrete/DiscreteKey.h>
#include <gtsam/discrete/DiscreteValues.h>
#include <gtsam/discrete/TableDistribution.h>
#include <gtsam/discrete/TableFactor.h>
#include <gtsam/hybrid/HybridConditional.h>
#include <gtsam/hybrid/HybridEliminationTree.h>
#include <gtsam/hybrid/HybridFactor.h>
#include <gtsam/hybrid/HybridGaussianConditional.h>
#include <gtsam/hybrid/HybridGaussianFactor.h>
#include <gtsam/hybrid/HybridGaussianFactorGraph.h>
#include <gtsam/hybrid/HybridJunctionTree.h>
#include <gtsam/inference/EliminateableFactorGraph-inst.h>
#include <gtsam/inference/Key.h>
#include <gtsam/linear/GaussianConditional.h>
#include <gtsam/linear/GaussianEliminationTree.h>
#include <gtsam/linear/GaussianFactorGraph.h>
#include <gtsam/linear/GaussianJunctionTree.h>
#include <gtsam/linear/HessianFactor.h>
#include <gtsam/linear/JacobianFactor.h>

#include <cstddef>
#include <iostream>
#include <memory>
#include <stdexcept>
#include <utility>
#include <vector>

<<<<<<< HEAD
#define GTSAM_HYBRID_WITH_TABLEFACTOR 0
=======
#define GTSAM_HYBRID_WITH_TABLEFACTOR 1
>>>>>>> c37eb495

namespace gtsam {

/// Specialize EliminateableFactorGraph for HybridGaussianFactorGraph:
template class EliminateableFactorGraph<HybridGaussianFactorGraph>;

using std::dynamic_pointer_cast;
using OrphanWrapper = BayesTreeOrphanWrapper<HybridBayesTree::Clique>;

/// Result from elimination.
struct Result {
  // Gaussian conditional resulting from elimination.
  GaussianConditional::shared_ptr conditional;
  double negLogK;  // Negative log of the normalization constant K.
  GaussianFactor::shared_ptr factor;  // Leftover factor 𝜏.
  double scalar;                      // Scalar value associated with factor 𝜏.

  bool operator==(const Result &other) const {
    return conditional == other.conditional && negLogK == other.negLogK &&
           factor == other.factor && scalar == other.scalar;
  }
};
using ResultTree = DecisionTree<Key, Result>;

static const VectorValues kEmpty;

/* ************************************************************************ */
// Throw a runtime exception for method specified in string s, and factor f:
static void throwRuntimeError(const std::string &s,
                              const std::shared_ptr<Factor> &f) {
  auto &fr = *f;
  throw std::runtime_error(s + " not implemented for factor type " +
                           demangle(typeid(fr).name()) + ".");
}

/* ************************************************************************ */
const Ordering HybridOrdering(const HybridGaussianFactorGraph &graph) {
  KeySet discrete_keys = graph.discreteKeySet();
  const VariableIndex index(graph);
  return Ordering::ColamdConstrainedLast(
      index, KeyVector(discrete_keys.begin(), discrete_keys.end()), true);
}

/* ************************************************************************ */
static void printFactor(const std::shared_ptr<Factor> &factor,
                        const DiscreteValues &assignment,
                        const KeyFormatter &keyFormatter) {
  if (auto hgf = dynamic_pointer_cast<HybridGaussianFactor>(factor)) {
    if (assignment.empty()) {
      hgf->print("HybridGaussianFactor:", keyFormatter);
    } else {
      hgf->operator()(assignment)
          .first->print("HybridGaussianFactor, component:", keyFormatter);
    }
  } else if (auto gf = dynamic_pointer_cast<GaussianFactor>(factor)) {
    factor->print("GaussianFactor:\n", keyFormatter);

  } else if (auto df = dynamic_pointer_cast<DiscreteFactor>(factor)) {
    factor->print("DiscreteFactor:\n", keyFormatter);
  } else if (auto hc = dynamic_pointer_cast<HybridConditional>(factor)) {
    if (hc->isContinuous()) {
      factor->print("GaussianConditional:\n", keyFormatter);
    } else if (hc->isDiscrete()) {
      factor->print("DiscreteConditional:\n", keyFormatter);
    } else {
      if (assignment.empty()) {
        hc->print("HybridConditional:", keyFormatter);
      } else {
        hc->asHybrid()
            ->choose(assignment)
            ->print("HybridConditional, component:\n", keyFormatter);
      }
    }
  } else {
    factor->print("Unknown factor type\n", keyFormatter);
  }
}

/* ************************************************************************ */
void HybridGaussianFactorGraph::print(const std::string &s,
                                      const KeyFormatter &keyFormatter) const {
  std::cout << (s.empty() ? "" : s + " ") << std::endl;
  std::cout << "size: " << size() << std::endl;

  for (size_t i = 0; i < factors_.size(); i++) {
    auto &&factor = factors_[i];
    if (factor == nullptr) {
      std::cout << "Factor " << i << ": nullptr\n";
      continue;
    }
    // Print the factor
    std::cout << "Factor " << i << "\n";
    printFactor(factor, {}, keyFormatter);
    std::cout << "\n";
  }
  std::cout.flush();
}

/* ************************************************************************ */
void HybridGaussianFactorGraph::printErrors(
    const HybridValues &values, const std::string &str,
    const KeyFormatter &keyFormatter,
    const std::function<bool(const Factor * /*factor*/,
                             double /*whitenedError*/, size_t /*index*/)>
        &printCondition) const {
  std::cout << str << "size: " << size() << std::endl << std::endl;

  for (size_t i = 0; i < factors_.size(); i++) {
    auto &&factor = factors_[i];
    if (factor == nullptr) {
      std::cout << "Factor " << i << ": nullptr\n";
      continue;
    }
    const double errorValue = factor->error(values);
    if (!printCondition(factor.get(), errorValue, i))
      continue;  // User-provided filter did not pass

    // Print the factor
    std::cout << "Factor " << i << ", error = " << errorValue << "\n";
    printFactor(factor, values.discrete(), keyFormatter);
    std::cout << "\n";
  }
  std::cout.flush();
}

/* ************************************************************************ */
HybridGaussianProductFactor HybridGaussianFactorGraph::collectProductFactor()
    const {
  HybridGaussianProductFactor result;

  for (auto &f : factors_) {
    // TODO(dellaert): can we make this cleaner and less error-prone?
    if (auto orphan = dynamic_pointer_cast<OrphanWrapper>(f)) {
      continue;  // Ignore OrphanWrapper
    } else if (auto gf = dynamic_pointer_cast<GaussianFactor>(f)) {
      result += gf;
    } else if (auto gc = dynamic_pointer_cast<GaussianConditional>(f)) {
      result += gc;
    } else if (auto gmf = dynamic_pointer_cast<HybridGaussianFactor>(f)) {
      result += *gmf;
    } else if (auto gm = dynamic_pointer_cast<HybridGaussianConditional>(f)) {
      result += *gm;  // handled above already?
    } else if (auto hc = dynamic_pointer_cast<HybridConditional>(f)) {
      if (auto gm = hc->asHybrid()) {
        result += *gm;
      } else if (auto g = hc->asGaussian()) {
        result += g;
      } else {
        // Has to be discrete.
        // TODO(dellaert): in C++20, we can use std::visit.
        continue;
      }
    } else if (dynamic_pointer_cast<DiscreteFactor>(f)) {
      // Don't do anything for discrete-only factors
      // since we want to eliminate continuous values only.
      continue;
    } else {
      // TODO(dellaert): there was an unattributed comment here: We need to
      // handle the case where the object is actually an BayesTreeOrphanWrapper!
      throwRuntimeError("gtsam::collectProductFactor", f);
    }
  }

  return result;
}

/* ************************************************************************ */
static std::pair<HybridConditional::shared_ptr, std::shared_ptr<Factor>>
continuousElimination(const HybridGaussianFactorGraph &factors,
                      const Ordering &frontalKeys) {
  GaussianFactorGraph gfg;
  for (auto &f : factors) {
    if (auto gf = dynamic_pointer_cast<GaussianFactor>(f)) {
      gfg.push_back(gf);
    } else if (auto orphan = dynamic_pointer_cast<OrphanWrapper>(f)) {
      // Ignore orphaned clique.
      // TODO(dellaert): is this correct? If so explain here.
    } else if (auto hc = dynamic_pointer_cast<HybridConditional>(f)) {
      auto gc = hc->asGaussian();
      if (!gc) throwRuntimeError("continuousElimination", gc);
      gfg.push_back(gc);
    } else {
      throwRuntimeError("continuousElimination", f);
    }
  }

  auto result = EliminatePreferCholesky(gfg, frontalKeys);
  return {std::make_shared<HybridConditional>(result.first), result.second};
}

/* ************************************************************************ */
/**
 * @brief Take negative log-values, shift them so that the minimum value is 0,
 * and then exponentiate to create a TableFactor (not normalized yet!).
 *
 * @param errors DecisionTree of (unnormalized) errors.
 * @return TableFactor::shared_ptr
 */
static DiscreteFactor::shared_ptr DiscreteFactorFromErrors(
    const DiscreteKeys &discreteKeys,
    const AlgebraicDecisionTree<Key> &errors) {
  double min_log = errors.min();
  AlgebraicDecisionTree<Key> potentials(
      errors, [&min_log](const double x) { return exp(-(x - min_log)); });
#if GTSAM_HYBRID_WITH_TABLEFACTOR
  return std::make_shared<TableFactor>(discreteKeys, potentials);
#else
  return std::make_shared<DecisionTreeFactor>(discreteKeys, potentials);
#endif
}

/* ************************************************************************ */
static DiscreteFactorGraph CollectDiscreteFactors(
    const HybridGaussianFactorGraph &factors) {
  DiscreteFactorGraph dfg;

  for (auto &f : factors) {
    if (auto df = dynamic_pointer_cast<DiscreteFactor>(f)) {
      dfg.push_back(df);

    } else if (auto gmf = dynamic_pointer_cast<HybridGaussianFactor>(f)) {
      // Case where we have a HybridGaussianFactor with no continuous keys.
      // In this case, compute a discrete factor from the remaining error.
      auto calculateError = [&](const auto &pair) -> double {
        auto [factor, scalar] = pair;
        // If factor is null, it has been pruned, hence return infinite error
        if (!factor) return std::numeric_limits<double>::infinity();
        return scalar + factor->error(kEmpty);
      };
      AlgebraicDecisionTree<Key> errors(gmf->factors(), calculateError);
      dfg.push_back(DiscreteFactorFromErrors(gmf->discreteKeys(), errors));

    } else if (auto orphan = dynamic_pointer_cast<OrphanWrapper>(f)) {
      // Ignore orphaned clique.
      // TODO(dellaert): is this correct? If so explain here.
    } else if (auto hc = dynamic_pointer_cast<HybridConditional>(f)) {
      auto dc = hc->asDiscrete();
      if (!dc) throwRuntimeError("discreteElimination", dc);
#if GTSAM_HYBRID_TIMING
      gttic_(ConvertConditionalToTableFactor);
#endif
      if (auto dtc = std::dynamic_pointer_cast<TableDistribution>(dc)) {
        /// Get the underlying TableFactor
        dfg.push_back(dtc->table());
      } else {
#if GTSAM_HYBRID_WITH_TABLEFACTOR
        // Convert DiscreteConditional to TableFactor
        auto tdc = std::make_shared<TableFactor>(*dc);
        dfg.push_back(tdc);
#else
        dfg.push_back(dc);
#endif
      }
#if GTSAM_HYBRID_TIMING
      gttoc_(ConvertConditionalToTableFactor);
#endif
    } else {
      throwRuntimeError("discreteElimination", f);
    }
  }

  return dfg;
}

/* ************************************************************************ */
static std::pair<HybridConditional::shared_ptr, std::shared_ptr<Factor>>
discreteElimination(const HybridGaussianFactorGraph &factors,
                    const Ordering &frontalKeys) {
#if GTSAM_HYBRID_TIMING
  gttic_(CollectDiscreteFactors);
#endif
  DiscreteFactorGraph dfg = CollectDiscreteFactors(factors);
#if GTSAM_HYBRID_TIMING
  gttoc_(CollectDiscreteFactors);
#endif

#if GTSAM_HYBRID_TIMING
  gttic_(EliminateDiscrete);
#endif
#if GTSAM_HYBRID_WITH_TABLEFACTOR
  // Check if separator is empty.
  // This is the same as checking if the number of frontal variables
  // is the same as the number of variables in the DiscreteFactorGraph.
  // If the separator is empty, we have a clique of all the discrete variables
  // so we can use the TableFactor for efficiency.
  if (frontalKeys.size() == dfg.keys().size()) {
    // Get product factor
    DiscreteFactor::shared_ptr product = dfg.scaledProduct();

    // Check type of product, and get as TableFactor for efficiency.
    // Use object instead of pointer since we need it
    // for the TableDistribution constructor.
    TableFactor p;
    if (auto tf = std::dynamic_pointer_cast<TableFactor>(product)) {
      p = *tf;
    } else {
      p = TableFactor(product->toDecisionTreeFactor());
    }
    auto conditional = std::make_shared<TableDistribution>(p);

    DiscreteFactor::shared_ptr sum = p.sum(frontalKeys);

    return {std::make_shared<HybridConditional>(conditional), sum};

  } else {
#endif
    // Perform sum-product.
    auto result = EliminateDiscrete(dfg, frontalKeys);
    return {std::make_shared<HybridConditional>(result.first), result.second};
#if GTSAM_HYBRID_WITH_TABLEFACTOR
  }
#endif
#if GTSAM_HYBRID_TIMING
  gttoc_(EliminateDiscrete);
#endif
}

/* ************************************************************************ */
/**
 * Compute the probability p(μ;m) = exp(-error(μ;m)) * sqrt(det(2π Σ_m)
 * from the residual error ||b||^2 at the mean μ.
 * The residual error contains no keys, and only
 * depends on the discrete separator if present.
 */
static std::shared_ptr<Factor> createDiscreteFactor(
    const ResultTree &eliminationResults,
    const DiscreteKeys &discreteSeparator) {
  auto calculateError = [&](const Result &result) -> double {
    if (result.conditional && result.factor) {
      // `error` has the following contributions:
      // - the scalar is the sum of all mode-dependent constants
      // - factor->error(kempty) is the error remaining after elimination
      // - negLogK is what is given to the conditional to normalize
      return result.scalar + result.factor->error(kEmpty) - result.negLogK;
    } else if (!result.conditional && !result.factor) {
      // If the factor has been pruned, return infinite error
      return std::numeric_limits<double>::infinity();
    } else {
      throw std::runtime_error("createDiscreteFactor has mixed NULLs");
    }
  };

#if GTSAM_HYBRID_TIMING
  gttic_(DiscreteBoundaryErrors);
#endif
  AlgebraicDecisionTree<Key> errors(eliminationResults, calculateError);
#if GTSAM_HYBRID_TIMING
  gttoc_(DiscreteBoundaryErrors);
  gttic_(DiscreteBoundaryResult);
#endif
  auto result = DiscreteFactorFromErrors(discreteSeparator, errors);
#if GTSAM_HYBRID_TIMING
  gttoc_(DiscreteBoundaryResult);
#endif
  return result;
}

/* *******************************************************************************/
// Create HybridGaussianFactor on the separator, taking care to correct
// for conditional constants.
static std::shared_ptr<Factor> createHybridGaussianFactor(
    const ResultTree &eliminationResults,
    const DiscreteKeys &discreteSeparator) {
  // Correct for the normalization constant used up by the conditional
  auto correct = [&](const Result &result) -> GaussianFactorValuePair {
    if (result.conditional && result.factor) {
      return {result.factor, result.scalar - result.negLogK};
    } else if (!result.conditional && !result.factor) {
      return {nullptr, std::numeric_limits<double>::infinity()};
    } else {
      throw std::runtime_error("createHybridGaussianFactors has mixed NULLs");
    }
  };
#if GTSAM_HYBRID_TIMING
  gttic_(HybridCreateGaussianFactor);
#endif
  DecisionTree<Key, GaussianFactorValuePair> newFactors(eliminationResults,
                                                        correct);
#if GTSAM_HYBRID_TIMING
  gttoc_(HybridCreateGaussianFactor);
#endif

  return std::make_shared<HybridGaussianFactor>(discreteSeparator, newFactors);
}

/* *******************************************************************************/
/// Get the discrete keys from the HybridGaussianFactorGraph as DiscreteKeys.
static auto GetDiscreteKeys =
    [](const HybridGaussianFactorGraph &hfg) -> DiscreteKeys {
  const std::set<DiscreteKey> discreteKeySet = hfg.discreteKeys();
  return {discreteKeySet.begin(), discreteKeySet.end()};
};

/* *******************************************************************************/
std::pair<HybridConditional::shared_ptr, std::shared_ptr<Factor>>
HybridGaussianFactorGraph::eliminate(const Ordering &keys) const {
  // Since we eliminate all continuous variables first,
  // the discrete separator will be *all* the discrete keys.
  DiscreteKeys discreteSeparator = GetDiscreteKeys(*this);

#if GTSAM_HYBRID_TIMING
  gttic_(HybridCollectProductFactor);
#endif
  // Collect all the factors to create a set of Gaussian factor graphs in a
  // decision tree indexed by all discrete keys involved. Just like any hybrid
  // factor, every assignment also has a scalar error, in this case the sum of
  // all errors in the graph. This error is assignment-specific and accounts for
  // any difference in noise models used.
  HybridGaussianProductFactor productFactor = collectProductFactor();
#if GTSAM_HYBRID_TIMING
  gttoc_(HybridCollectProductFactor);
#endif

  // Check if a factor is null
  auto isNull = [](const GaussianFactor::shared_ptr &ptr) { return !ptr; };

  // This is the elimination method on the leaf nodes
  bool someContinuousLeft = false;
  auto eliminate =
      [&](const std::pair<GaussianFactorGraph, double> &pair) -> Result {
    const auto &[graph, scalar] = pair;

    // If any product contains a pruned factor, prune it here. Done here as it's
    // non non-trivial to do within collectProductFactor.
    if (graph.empty() || std::any_of(graph.begin(), graph.end(), isNull)) {
      return {nullptr, 0.0, nullptr, 0.0};
    }

    // Expensive elimination of product factor.
    auto [conditional, factor] =
        EliminatePreferCholesky(graph, keys);  /// <<<<<< MOST COMPUTE IS HERE

    // Record whether there any continuous variables left
    someContinuousLeft |= !factor->empty();

    // We pass on the scalar unmodified.
    return {conditional, conditional->negLogConstant(), factor, scalar};
  };

#if GTSAM_HYBRID_TIMING
  gttic_(HybridEliminate);
#endif
  // Perform elimination!
  const ResultTree eliminationResults(productFactor, eliminate);
#if GTSAM_HYBRID_TIMING
  gttoc_(HybridEliminate);
#endif

  // If there are no more continuous parents we create a DiscreteFactor with the
  // error for each discrete choice. Otherwise, create a HybridGaussianFactor
  // on the separator, taking care to correct for conditional constants.
  auto newFactor =
      someContinuousLeft
          ? createHybridGaussianFactor(eliminationResults, discreteSeparator)
          : createDiscreteFactor(eliminationResults, discreteSeparator);

  // Create the HybridGaussianConditional without re-calculating constants:
  HybridGaussianConditional::FactorValuePairs pairs(
      eliminationResults, [](const Result &result) -> GaussianFactorValuePair {
        return {result.conditional, result.negLogK};
      });
  auto hybridGaussian =
      std::make_shared<HybridGaussianConditional>(discreteSeparator, pairs);

  return {std::make_shared<HybridConditional>(hybridGaussian), newFactor};
}

/* ************************************************************************
 * Function to eliminate variables **under the following assumptions**:
 * 1. When the ordering is fully continuous, and the graph only contains
 * continuous and hybrid factors
 * 2. When the ordering is fully discrete, and the graph only contains discrete
 * factors
 *
 * Any usage outside of this is considered incorrect.
 *
 * \warning This function is not meant to be used with arbitrary hybrid factor
 * graphs. For example, if there exists continuous parents, and one tries to
 * eliminate a discrete variable (as specified in the ordering), the result will
 * be INCORRECT and there will be NO error raised.
 */
std::pair<HybridConditional::shared_ptr, std::shared_ptr<Factor>>  //
EliminateHybrid(const HybridGaussianFactorGraph &factors,
                const Ordering &keys) {
  // NOTE: Because we are in the Conditional Gaussian regime there are only
  // a few cases:
  // 1. continuous variable, make a hybrid Gaussian conditional if there are
  // hybrid factors;
  // 2. continuous variable, we make a Gaussian Factor if there are no hybrid
  // factors;
  // 3. discrete variable, no continuous factor is allowed
  // (escapes Conditional Gaussian regime), if discrete only we do the discrete
  // elimination.

  // However it is not that simple. During elimination it is possible that the
  // multifrontal needs to eliminate an ordering that contains both Gaussian and
  // hybrid variables, for example x1, c1.
  // In this scenario, we will have a density P(x1, c1) that is a Conditional
  // Linear Gaussian P(x1|c1)P(c1) (see Murphy02).

  // The issue here is that, how can we know which variable is discrete if we
  // unify Values? Obviously we can tell using the factors, but is that fast?

  // In the case of multifrontal, we will need to use a constrained ordering
  // so that the discrete parts will be guaranteed to be eliminated last!
  // Because of all these reasons, we carefully consider how to
  // implement the hybrid factors so that we do not get poor performance.

  // The first thing is how to represent the HybridGaussianConditional.
  // A very possible scenario is that the incoming factors will have different
  // levels of discrete keys. For example, imagine we are going to eliminate the
  // fragment: $\phi(x1,c1,c2)$, $\phi(x1,c2,c3)$, which is perfectly valid.
  // Now we will need to know how to retrieve the corresponding continuous
  // densities for the assignment (c1,c2,c3) (OR (c2,c3,c1), note there is NO
  // defined order!). We also need to consider when there is pruning. Two
  // hybrid factors could have different pruning patterns - one could have
  // (c1=0,c2=1) pruned, and another could have (c2=0,c3=1) pruned, and this
  // creates a big problem in how to identify the intersection of non-pruned
  // branches.

  // Our approach is first building the collection of all discrete keys. After
  // that we enumerate the space of all key combinations *lazily* so that the
  // exploration branch terminates whenever an assignment yields NULL in any of
  // the hybrid factors.

  // When the number of assignments is large we may encounter stack overflows.
  // However this is also the case with iSAM2, so no pressure :)

  // Check the factors:
  // 1. if all factors are discrete, then we can do discrete elimination:
  // 2. if all factors are continuous, then we can do continuous elimination:
  // 3. if not, we do hybrid elimination:

  bool only_discrete = true, only_continuous = true;
  for (auto &&factor : factors) {
    if (auto hybrid_factor = std::dynamic_pointer_cast<HybridFactor>(factor)) {
      if (hybrid_factor->isDiscrete()) {
        only_continuous = false;
      } else if (hybrid_factor->isContinuous()) {
        only_discrete = false;
      } else if (hybrid_factor->isHybrid()) {
        only_continuous = false;
        only_discrete = false;
        break;
      }
    } else if (auto cont_factor =
                   std::dynamic_pointer_cast<GaussianFactor>(factor)) {
      only_discrete = false;
    } else if (auto discrete_factor =
                   std::dynamic_pointer_cast<DiscreteFactor>(factor)) {
      only_continuous = false;
    }
  }

  // NOTE: We should really defer the product here because of pruning

  if (only_discrete) {
    // Case 1: we are only dealing with discrete
    return discreteElimination(factors, keys);
  } else if (only_continuous) {
    // Case 2: we are only dealing with continuous
    return continuousElimination(factors, keys);
  } else {
    // Case 3: We are now in the hybrid land!
    return factors.eliminate(keys);
  }
}

/* ************************************************************************ */
AlgebraicDecisionTree<Key> HybridGaussianFactorGraph::errorTree(
    const VectorValues &continuousValues) const {
  AlgebraicDecisionTree<Key> result(0.0);
  // Iterate over each factor.
  for (auto &factor : factors_) {
    if (auto hf = std::dynamic_pointer_cast<HybridFactor>(factor)) {
      // Add errorTree for hybrid factors, includes HybridGaussianConditionals!
      result = result + hf->errorTree(continuousValues);
    } else if (auto df = std::dynamic_pointer_cast<DiscreteFactor>(factor)) {
      // If discrete, just add its errorTree as well
      result = result + df->errorTree();
    } else if (auto gf = dynamic_pointer_cast<GaussianFactor>(factor)) {
      // For a continuous only factor, just add its error
      result = result + gf->error(continuousValues);
    } else {
      throwRuntimeError("HybridGaussianFactorGraph::errorTree", factor);
    }
  }
  return result;
}

/* ************************************************************************ */
double HybridGaussianFactorGraph::probPrime(const HybridValues &values) const {
  double error = this->error(values);
  // NOTE: The 0.5 term is handled by each factor
  return std::exp(-error);
}

/* ************************************************************************ */
AlgebraicDecisionTree<Key> HybridGaussianFactorGraph::discretePosterior(
    const VectorValues &continuousValues) const {
  AlgebraicDecisionTree<Key> errors = this->errorTree(continuousValues);
  AlgebraicDecisionTree<Key> p = errors.apply([](double error) {
    // NOTE: The 0.5 term is handled by each factor
    return exp(-error);
  });
  return p / p.sum();
}

/* ************************************************************************ */
GaussianFactorGraph HybridGaussianFactorGraph::choose(
    const DiscreteValues &assignment) const {
  GaussianFactorGraph gfg;
  for (auto &&f : *this) {
    if (auto gf = std::dynamic_pointer_cast<GaussianFactor>(f)) {
      gfg.push_back(gf);
    } else if (auto gc = std::dynamic_pointer_cast<GaussianConditional>(f)) {
      gfg.push_back(gf);
    } else if (auto hgf = std::dynamic_pointer_cast<HybridGaussianFactor>(f)) {
      gfg.push_back((*hgf)(assignment).first);
    } else if (auto hgc = dynamic_pointer_cast<HybridGaussianConditional>(f)) {
      gfg.push_back((*hgc)(assignment));
    } else if (auto hc = dynamic_pointer_cast<HybridConditional>(f)) {
      if (auto gc = hc->asGaussian())
        gfg.push_back(gc);
      else if (auto hgc = hc->asHybrid())
        gfg.push_back((*hgc)(assignment));
    } else {
      continue;
    }
  }
  return gfg;
}

/* ************************************************************************ */
DiscreteFactorGraph HybridGaussianFactorGraph::discreteFactors() const {
  DiscreteFactorGraph dfg;
  for (auto &&f : factors_) {
    if (auto discreteFactor = std::dynamic_pointer_cast<DiscreteFactor>(f)) {
      dfg.push_back(discreteFactor);
    }
  }
  return dfg;
}

}  // namespace gtsam<|MERGE_RESOLUTION|>--- conflicted
+++ resolved
@@ -50,11 +50,7 @@
 #include <utility>
 #include <vector>
 
-<<<<<<< HEAD
-#define GTSAM_HYBRID_WITH_TABLEFACTOR 0
-=======
 #define GTSAM_HYBRID_WITH_TABLEFACTOR 1
->>>>>>> c37eb495
 
 namespace gtsam {
 
