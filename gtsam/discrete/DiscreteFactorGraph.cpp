/* ----------------------------------------------------------------------------

 * GTSAM Copyright 2010, Georgia Tech Research Corporation,
 * Atlanta, Georgia 30332-0415
 * All Rights Reserved
 * Authors: Frank Dellaert, et al. (see THANKS for the full author list)

 * See LICENSE for the license information

 * -------------------------------------------------------------------------- */

/**
 *  @file DiscreteFactorGraph.cpp
 *  @date Feb 14, 2011
 *  @author Duy-Nguyen Ta
 *  @author Frank Dellaert
 *  @author Varun Agrawal
 */

#include <gtsam/discrete/DiscreteBayesTree.h>
#include <gtsam/discrete/DiscreteConditional.h>
#include <gtsam/discrete/DiscreteEliminationTree.h>
#include <gtsam/discrete/DiscreteFactorGraph.h>
#include <gtsam/discrete/DiscreteJunctionTree.h>
#include <gtsam/discrete/DiscreteLookupDAG.h>
#include <gtsam/inference/EliminateableFactorGraph-inst.h>
#include <gtsam/inference/FactorGraph-inst.h>

using std::vector;
using std::string;
using std::map;

namespace gtsam {

  // Instantiate base classes
  template class FactorGraph<DiscreteFactor>;
  template class EliminateableFactorGraph<DiscreteFactorGraph>;

  /* ************************************************************************ */
  bool DiscreteFactorGraph::equals(const This& fg, double tol) const {
    return Base::equals(fg, tol);
  }

  /* ************************************************************************ */
  KeySet DiscreteFactorGraph::keys() const {
    KeySet keys;
    for (const sharedFactor& factor : *this) {
      if (factor) keys.insert(factor->begin(), factor->end());
    }
    return keys;
  }

  /* ************************************************************************ */
  DiscreteKeys DiscreteFactorGraph::discreteKeys() const {
    DiscreteKeys result;
    for (auto&& factor : *this) {
      if (auto p = std::dynamic_pointer_cast<DiscreteFactor>(factor)) {
        DiscreteKeys factor_keys = p->discreteKeys();
        result.insert(result.end(), factor_keys.begin(), factor_keys.end());
      }
    }

    return result;
  }

  /* ************************************************************************ */
  DecisionTreeFactor DiscreteFactorGraph::product() const {
    DecisionTreeFactor result;
    for (const sharedFactor& factor : *this) {
      if (factor) result = (*factor) * result;
    }
    return result;
  }

  /* ************************************************************************ */
  double DiscreteFactorGraph::operator()(const DiscreteValues& values) const {
    double product = 1.0;
    for (const sharedFactor& factor : factors_) {
      if (factor) product *= (*factor)(values);
    }
    return product;
  }

  /* ************************************************************************ */
  void DiscreteFactorGraph::print(const string& s,
                                  const KeyFormatter& formatter) const {
    std::cout << s << std::endl;
    std::cout << "size: " << size() << std::endl;
    for (size_t i = 0; i < factors_.size(); i++) {
      std::stringstream ss;
      ss << "factor " << i << ": ";
      if (factors_[i] != nullptr) factors_[i]->print(ss.str(), formatter);
    }
  }

//  /* ************************************************************************* */
//  void DiscreteFactorGraph::permuteWithInverse(
//    const Permutation& inversePermutation) {
//      for(const sharedFactor& factor: factors_) {
//        if(factor)
//          factor->permuteWithInverse(inversePermutation);
//      }
//  }
//
//  /* ************************************************************************* */
//  void DiscreteFactorGraph::reduceWithInverse(
//    const internal::Reduction& inverseReduction) {
//      for(const sharedFactor& factor: factors_) {
//        if(factor)
//          factor->reduceWithInverse(inverseReduction);
//      }
//  }

  /**
   * @brief Multiply all the `factors`.
   *
   * @param factors The factors to multiply as a DiscreteFactorGraph.
   * @return DecisionTreeFactor
   */
  static DecisionTreeFactor DiscreteProduct(
      const DiscreteFactorGraph& factors) {
    // PRODUCT: multiply all factors
#if GTSAM_HYBRID_TIMING
    gttic_(DiscreteProduct);
#endif
    DecisionTreeFactor product = factors.product();
#if GTSAM_HYBRID_TIMING
    gttoc_(DiscreteProduct);
#endif

    // Max over all the potentials by pretending all keys are frontal:
    auto denominator = product.max(product.size());

#if GTSAM_HYBRID_TIMING
    gttic_(DiscreteNormalize);
#endif
    // Normalize the product factor to prevent underflow.
<<<<<<< HEAD
    product = product / (*normalizer);
#if GTSAM_HYBRID_TIMING
    gttoc_(DiscreteNormalize);
#endif
=======
    product = product / (*denominator);
>>>>>>> 6c516cc4

    return product;
  }

  /* ************************************************************************ */
  // Alternate eliminate function for MPE
  std::pair<DiscreteConditional::shared_ptr, DiscreteFactor::shared_ptr>  //
  EliminateForMPE(const DiscreteFactorGraph& factors,
                  const Ordering& frontalKeys) {
    DecisionTreeFactor product = DiscreteProduct(factors);

    // max out frontals, this is the factor on the separator
    gttic(max);
    DecisionTreeFactor::shared_ptr max = product.max(frontalKeys);
    gttoc(max);

    // Ordering keys for the conditional so that frontalKeys are really in front
    DiscreteKeys orderedKeys;
    for (auto&& key : frontalKeys)
      orderedKeys.emplace_back(key, product.cardinality(key));
    for (auto&& key : max->keys())
      orderedKeys.emplace_back(key, product.cardinality(key));

    // Make lookup with product
    gttic(lookup);
    size_t nrFrontals = frontalKeys.size();
    auto lookup =
        std::make_shared<DiscreteLookupTable>(nrFrontals, orderedKeys, product);
    gttoc(lookup);

    return {std::dynamic_pointer_cast<DiscreteConditional>(lookup), max};
  }

  /* ************************************************************************ */
  // sumProduct is just an alias for regular eliminateSequential.
  DiscreteBayesNet DiscreteFactorGraph::sumProduct(
      OptionalOrderingType orderingType) const {
    gttic(DiscreteFactorGraph_sumProduct);
    auto bayesNet = eliminateSequential(orderingType);
    return *bayesNet;
  }

  DiscreteBayesNet DiscreteFactorGraph::sumProduct(
      const Ordering& ordering) const {
    gttic(DiscreteFactorGraph_sumProduct);
    auto bayesNet = eliminateSequential(ordering);
    return *bayesNet;
  }

  /* ************************************************************************ */
  // The max-product solution below is a bit clunky: the elimination machinery
  // does not allow for differently *typed* versions of elimination, so we
  // eliminate into a Bayes Net using the special eliminate function above, and
  // then create the DiscreteLookupDAG after the fact, in linear time.

  DiscreteLookupDAG DiscreteFactorGraph::maxProduct(
      OptionalOrderingType orderingType) const {
    gttic(DiscreteFactorGraph_maxProduct);
    auto bayesNet = eliminateSequential(orderingType, EliminateForMPE);
    return DiscreteLookupDAG::FromBayesNet(*bayesNet);
  }

  DiscreteLookupDAG DiscreteFactorGraph::maxProduct(
      const Ordering& ordering) const {
    gttic(DiscreteFactorGraph_maxProduct);
    auto bayesNet = eliminateSequential(ordering, EliminateForMPE);
    return DiscreteLookupDAG::FromBayesNet(*bayesNet);
  }

  /* ************************************************************************ */
  DiscreteValues DiscreteFactorGraph::optimize(
      OptionalOrderingType orderingType) const {
    gttic(DiscreteFactorGraph_optimize);
    DiscreteLookupDAG dag = maxProduct(orderingType);
    return dag.argmax();
  }

  DiscreteValues DiscreteFactorGraph::optimize(const Ordering& ordering) const {
    gttic(DiscreteFactorGraph_optimize);
    DiscreteLookupDAG dag = maxProduct(ordering);
    return dag.argmax();
  }

  /* ************************************************************************ */
  std::pair<DiscreteConditional::shared_ptr, DiscreteFactor::shared_ptr>  //
  EliminateDiscrete(const DiscreteFactorGraph& factors,
                    const Ordering& frontalKeys) {
    DecisionTreeFactor product = DiscreteProduct(factors);

    // sum out frontals, this is the factor on the separator
#if GTSAM_HYBRID_TIMING
    gttic_(EliminateDiscreteSum);
#endif
    DecisionTreeFactor::shared_ptr sum = product.sum(frontalKeys);
#if GTSAM_HYBRID_TIMING
    gttoc_(EliminateDiscreteSum);
#endif

    // Ordering keys for the conditional so that frontalKeys are really in front
    Ordering orderedKeys;
    orderedKeys.insert(orderedKeys.end(), frontalKeys.begin(),
                       frontalKeys.end());
    orderedKeys.insert(orderedKeys.end(), sum->keys().begin(),
                       sum->keys().end());

    // now divide product/sum to get conditional
#if GTSAM_HYBRID_TIMING
    gttic_(EliminateDiscreteToDiscreteConditional);
#endif
    auto conditional =
        std::make_shared<DiscreteConditional>(product, *sum, orderedKeys);
#if GTSAM_HYBRID_TIMING
    gttoc_(EliminateDiscreteToDiscreteConditional);
#endif

    return {conditional, sum};
  }

  /* ************************************************************************ */
  string DiscreteFactorGraph::markdown(
      const KeyFormatter& keyFormatter,
      const DiscreteFactor::Names& names) const {
    using std::endl;
    std::stringstream ss;
    ss << "`DiscreteFactorGraph` of size " << size() << endl << endl;
    for (size_t i = 0; i < factors_.size(); i++) {
      ss << "factor " << i << ":\n";
      ss << factors_[i]->markdown(keyFormatter, names) << endl;
    }
    return ss.str();
  }

  /* ************************************************************************ */
  string DiscreteFactorGraph::html(const KeyFormatter& keyFormatter,
                                   const DiscreteFactor::Names& names) const {
    using std::endl;
    std::stringstream ss;
    ss << "<div><p><tt>DiscreteFactorGraph</tt> of size " << size() << "</p>";
    for (size_t i = 0; i < factors_.size(); i++) {
      ss << "<p>factor " << i << ":</p>";
      ss << factors_[i]->html(keyFormatter, names) << endl;
    }
    return ss.str();
  }

  /* ************************************************************************ */
  }  // namespace gtsam<|MERGE_RESOLUTION|>--- conflicted
+++ resolved
@@ -128,21 +128,17 @@
     gttoc_(DiscreteProduct);
 #endif
 
+#if GTSAM_HYBRID_TIMING
+    gttic_(DiscreteNormalize);
+#endif
     // Max over all the potentials by pretending all keys are frontal:
     auto denominator = product.max(product.size());
 
-#if GTSAM_HYBRID_TIMING
-    gttic_(DiscreteNormalize);
-#endif
     // Normalize the product factor to prevent underflow.
-<<<<<<< HEAD
-    product = product / (*normalizer);
+    product = product / (*denominator);
 #if GTSAM_HYBRID_TIMING
     gttoc_(DiscreteNormalize);
 #endif
-=======
-    product = product / (*denominator);
->>>>>>> 6c516cc4
 
     return product;
   }
