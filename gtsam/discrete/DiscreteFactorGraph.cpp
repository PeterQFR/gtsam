--- conflicted
+++ resolved
@@ -122,13 +122,6 @@
     // PRODUCT: multiply all factors
     DecisionTreeFactor product = factors.product();
 
-<<<<<<< HEAD
-    // Max over all the potentials by pretending all keys are frontal:
-    auto normalizer = product.max(product.size());
-
-    // Normalize the product factor to prevent underflow.
-    product = product / (*normalizer);
-=======
 #if GTSAM_HYBRID_TIMING
     gttic_(DiscreteNormalize);
 #endif
@@ -140,7 +133,6 @@
 #if GTSAM_HYBRID_TIMING
     gttoc_(DiscreteNormalize);
 #endif
->>>>>>> 49b74af0
 
     return product;
   }
