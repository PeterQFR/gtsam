/* ----------------------------------------------------------------------------

 * GTSAM Copyright 2010-2020, Georgia Tech Research Corporation,
 * Atlanta, Georgia 30332-0415
 * All Rights Reserved
 * Authors: Frank Dellaert, et al. (see THANKS for the full author list)

 * See LICENSE for the license information

 * -------------------------------------------------------------------------- */

/**
 * @file   Hybrid_City10000.cpp
 * @brief  Example of using hybrid estimation
 *         with multiple odometry measurements.
 * @author Varun Agrawal
 * @date   January 22, 2025
 */

#include <gtsam/geometry/Pose2.h>
#include <gtsam/hybrid/HybridNonlinearFactor.h>
#include <gtsam/hybrid/HybridNonlinearFactorGraph.h>
#include <gtsam/hybrid/HybridSmoother.h>
#include <gtsam/hybrid/HybridValues.h>
#include <gtsam/inference/Symbol.h>
#include <gtsam/nonlinear/Values.h>
#include <gtsam/slam/BetweenFactor.h>
#include <gtsam/slam/PriorFactor.h>
#include <gtsam/slam/dataset.h>
#include <time.h>

#include <boost/algorithm/string/classification.hpp>
#include <boost/algorithm/string/split.hpp>
#include <cstdlib>
#include <fstream>
#include <iostream>
#include <string>
#include <vector>

using namespace gtsam;
using namespace boost::algorithm;

using symbol_shorthand::L;
using symbol_shorthand::M;
using symbol_shorthand::X;

<<<<<<< HEAD
const size_t kMaxLoopCount = 2000;  // Example default value
const size_t kMaxNrHypotheses = 10;

auto kOpenLoopModel = noiseModel::Diagonal::Sigmas(Vector3::Ones() * 10);
=======
auto kOpenLoopModel = noiseModel::Diagonal::Sigmas(Vector3::Ones() * 10);
const double kOpenLoopConstant = kOpenLoopModel->negLogConstant();
>>>>>>> c37eb495

auto kPriorNoiseModel = noiseModel::Diagonal::Sigmas(
    (Vector(3) << 0.0001, 0.0001, 0.0001).finished());

auto kPoseNoiseModel = noiseModel::Diagonal::Sigmas(
    (Vector(3) << 1.0 / 30.0, 1.0 / 30.0, 1.0 / 100.0).finished());
<<<<<<< HEAD

// Experiment Class
class Experiment {
=======
const double kPoseNoiseConstant = kPoseNoiseModel->negLogConstant();

// Experiment Class
class Experiment {
 public:
  // Parameters with default values
  size_t maxLoopCount = 3000;

  // 3000: {1: 62s, 2: 21s, 3: 20s, 4: 31s, 5: 39s} No DT optimizations
  // 3000: {1: 65s, 2: 20s, 3: 16s, 4: 21s, 5: 28s} With DT optimizations
  // 3000: {1: 59s, 2: 19s, 3: 18s, 4: 26s, 5: 33s} With DT optimizations +
  // merge
  size_t updateFrequency = 3;

  size_t maxNrHypotheses = 10;

>>>>>>> c37eb495
 private:
  std::string filename_;
  HybridSmoother smoother_;
  HybridNonlinearFactorGraph graph_;
  Values initial_;
  Values result_;

  /**
   * @brief Write the result of optimization to file.
   *
   * @param result The Values object with the final result.
   * @param num_poses The number of poses to write to the file.
   * @param filename The file name to save the result to.
   */
  void writeResult(const Values& result, size_t numPoses,
                   const std::string& filename = "Hybrid_city10000.txt") {
<<<<<<< HEAD
    ofstream outfile;
=======
    std::ofstream outfile;
>>>>>>> c37eb495
    outfile.open(filename);

    for (size_t i = 0; i < numPoses; ++i) {
      Pose2 outPose = result.at<Pose2>(X(i));
      outfile << outPose.x() << " " << outPose.y() << " " << outPose.theta()
              << std::endl;
    }
    outfile.close();
    std::cout << "Output written to " << filename << std::endl;
  }
<<<<<<< HEAD

  /**
   * @brief Create a hybrid loop closure factor where
   * 0 - loose noise model and 1 - loop noise model.
   */
  HybridNonlinearFactor hybridLoopClosureFactor(size_t loopCounter, size_t keyS,
                                                size_t keyT,
                                                const Pose2& measurement) {
    DiscreteKey l(L(loopCounter), 2);

    auto f0 = std::make_shared<BetweenFactor<Pose2>>(
        X(keyS), X(keyT), measurement, kOpenLoopModel);
    auto f1 = std::make_shared<BetweenFactor<Pose2>>(
        X(keyS), X(keyT), measurement, kPoseNoiseModel);

    std::vector<NonlinearFactorValuePair> factors{
        {f0, kOpenLoopModel->negLogConstant()},
        {f1, kPoseNoiseModel->negLogConstant()}};
    HybridNonlinearFactor mixtureFactor(l, factors);
    return mixtureFactor;
  }

=======

  /**
   * @brief Create a hybrid loop closure factor where
   * 0 - loose noise model and 1 - loop noise model.
   */
  HybridNonlinearFactor hybridLoopClosureFactor(size_t loopCounter, size_t keyS,
                                                size_t keyT,
                                                const Pose2& measurement) {
    DiscreteKey l(L(loopCounter), 2);

    auto f0 = std::make_shared<BetweenFactor<Pose2>>(
        X(keyS), X(keyT), measurement, kOpenLoopModel);
    auto f1 = std::make_shared<BetweenFactor<Pose2>>(
        X(keyS), X(keyT), measurement, kPoseNoiseModel);

    std::vector<NonlinearFactorValuePair> factors{{f0, kOpenLoopConstant},
                                                  {f1, kPoseNoiseConstant}};
    HybridNonlinearFactor mixtureFactor(l, factors);
    return mixtureFactor;
  }

>>>>>>> c37eb495
  /// @brief Create hybrid odometry factor with discrete measurement choices.
  HybridNonlinearFactor hybridOdometryFactor(
      size_t numMeasurements, size_t keyS, size_t keyT, const DiscreteKey& m,
      const std::vector<Pose2>& poseArray) {
    auto f0 = std::make_shared<BetweenFactor<Pose2>>(
        X(keyS), X(keyT), poseArray[0], kPoseNoiseModel);
    auto f1 = std::make_shared<BetweenFactor<Pose2>>(
        X(keyS), X(keyT), poseArray[1], kPoseNoiseModel);

<<<<<<< HEAD
    std::vector<NonlinearFactorValuePair> factors{
        {f0, kPoseNoiseModel->negLogConstant()},
        {f1, kPoseNoiseModel->negLogConstant()}};
=======
    std::vector<NonlinearFactorValuePair> factors{{f0, kPoseNoiseConstant},
                                                  {f1, kPoseNoiseConstant}};
>>>>>>> c37eb495
    HybridNonlinearFactor mixtureFactor(m, factors);
    return mixtureFactor;
  }

  /// @brief Perform smoother update and optimize the graph.
  void smootherUpdate(HybridSmoother& smoother,
                      HybridNonlinearFactorGraph& graph, const Values& initial,
<<<<<<< HEAD
                      size_t kMaxNrHypotheses, Values* result) {
    HybridGaussianFactorGraph linearized = *graph.linearize(initial);
    smoother.update(linearized, kMaxNrHypotheses);
=======
                      size_t maxNrHypotheses, Values* result) {
    HybridGaussianFactorGraph linearized = *graph.linearize(initial);
    smoother.update(linearized, maxNrHypotheses);
>>>>>>> c37eb495
    // throw if x0 not in hybridBayesNet_:
    const KeySet& keys = smoother.hybridBayesNet().keys();
    if (keys.find(X(0)) == keys.end()) {
      throw std::runtime_error("x0 not in hybridBayesNet_");
<<<<<<< HEAD
=======
    }
    graph.resize(0);
    // HybridValues delta = smoother.hybridBayesNet().optimize();
    // result->insert_or_assign(initial.retract(delta.continuous()));
  }

 public:
  /// Construct with filename of experiment to run
  explicit Experiment(const std::string& filename)
      : filename_(filename), smoother_(0.99) {}

  /// @brief Run the main experiment with a given maxLoopCount.
  void run() {
    // Prepare reading
    std::ifstream in(filename_);
    if (!in.is_open()) {
      std::cerr << "Failed to open file: " << filename_ << std::endl;
      return;
>>>>>>> c37eb495
    }
    graph.resize(0);
    // HybridValues delta = smoother.hybridBayesNet().optimize();
    // result->insert_or_assign(initial.retract(delta.continuous()));
  }

<<<<<<< HEAD
 public:
  /// Construct with filename of experiment to run
  explicit Experiment(const std::string& filename)
      : filename_(filename), smoother_(0.99) {}

  /// @brief Run the main experiment with a given maxLoopCount.
  void run(size_t maxLoopCount) {
    // Prepare reading
    ifstream in(filename_);
    if (!in.is_open()) {
      cerr << "Failed to open file: " << filename_ << endl;
      return;
    }

    // Initialize local variables
    size_t discreteCount = 0, index = 0;
    size_t loopCount = 0;

    std::list<double> timeList;

    // Set up initial prior
    double x = 0.0;
    double y = 0.0;
    double rad = 0.0;

    Pose2 priorPose(x, y, rad);
    initial_.insert(X(0), priorPose);
    graph_.push_back(PriorFactor<Pose2>(X(0), priorPose, kPriorNoiseModel));

    // Initial update
    clock_t beforeUpdate = clock();
    smootherUpdate(smoother_, graph_, initial_, kMaxNrHypotheses, &result_);
    clock_t afterUpdate = clock();
    std::vector<std::pair<size_t, double>> smootherUpdateTimes;
    smootherUpdateTimes.push_back({index, afterUpdate - beforeUpdate});

    // Start main loop
    size_t keyS = 0, keyT = 0;
    clock_t startTime = clock();
    std::string line;
    while (getline(in, line) && index < maxLoopCount) {
      std::vector<std::string> parts;
      split(parts, line, is_any_of(" "));

      keyS = stoi(parts[1]);
      keyT = stoi(parts[3]);

      int numMeasurements = stoi(parts[5]);
      std::vector<Pose2> poseArray(numMeasurements);
      for (int i = 0; i < numMeasurements; ++i) {
        x = stod(parts[6 + 3 * i]);
        y = stod(parts[7 + 3 * i]);
        rad = stod(parts[8 + 3 * i]);
        poseArray[i] = Pose2(x, y, rad);
      }

      // Flag to decide whether to run smoother update
      bool doSmootherUpdate = false;

      // Take the first one as the initial estimate
      Pose2 odomPose = poseArray[0];
      if (keyS == keyT - 1) {
        // Odometry factor
        if (numMeasurements > 1) {
          // Add hybrid factor
          DiscreteKey m(M(discreteCount), numMeasurements);
          HybridNonlinearFactor mixtureFactor =
              hybridOdometryFactor(numMeasurements, keyS, keyT, m, poseArray);
          graph_.push_back(mixtureFactor);
          discreteCount++;
          doSmootherUpdate = true;
          // std::cout << "mixtureFactor: " << keyS << " " << keyT << std::endl;
        } else {
          graph_.add(BetweenFactor<Pose2>(X(keyS), X(keyT), odomPose,
                                          kPoseNoiseModel));
        }
        // Insert next pose initial guess
        initial_.insert(X(keyT), initial_.at<Pose2>(X(keyS)) * odomPose);
      } else {
        // Loop closure
        HybridNonlinearFactor loopFactor =
            hybridLoopClosureFactor(loopCount, keyS, keyT, odomPose);
        // print loop closure event keys:
        // std::cout << "Loop closure: " << keyS << " " << keyT << std::endl;
        graph_.add(loopFactor);
        doSmootherUpdate = true;
        loopCount++;
      }

      if (doSmootherUpdate) {
        gttic_(SmootherUpdate);
        beforeUpdate = clock();
        smootherUpdate(smoother_, graph_, initial_, kMaxNrHypotheses, &result_);
        afterUpdate = clock();
        smootherUpdateTimes.push_back({index, afterUpdate - beforeUpdate});
        gttoc_(SmootherUpdate);
        doSmootherUpdate = false;
      }

      // Record timing for odometry edges only
      if (keyS == keyT - 1) {
        clock_t curTime = clock();
        timeList.push_back(curTime - startTime);
      }

      // Print some status every 100 steps
      if (index % 100 == 0) {
        std::cout << "Index: " << index << std::endl;
        if (!timeList.empty()) {
          std::cout << "Acc_time: " << timeList.back() / CLOCKS_PER_SEC
                    << " seconds" << std::endl;
          // delta.discrete().print("The Discrete Assignment");
          tictoc_finishedIteration_();
          tictoc_print_();
        }
      }

      index++;
=======
    // Initialize local variables
    size_t discreteCount = 0, index = 0;
    size_t loopCount = 0;

    std::list<double> timeList;

    // Set up initial prior
    double x = 0.0;
    double y = 0.0;
    double rad = 0.0;

    Pose2 priorPose(x, y, rad);
    initial_.insert(X(0), priorPose);
    graph_.push_back(PriorFactor<Pose2>(X(0), priorPose, kPriorNoiseModel));

    // Initial update
    clock_t beforeUpdate = clock();
    smootherUpdate(smoother_, graph_, initial_, maxNrHypotheses, &result_);
    clock_t afterUpdate = clock();
    std::vector<std::pair<size_t, double>> smootherUpdateTimes;
    smootherUpdateTimes.push_back({index, afterUpdate - beforeUpdate});

    // Flag to decide whether to run smoother update
    size_t numberOfHybridFactors = 0;

    // Start main loop
    size_t keyS = 0, keyT = 0;
    clock_t startTime = clock();
    std::string line;
    while (getline(in, line) && index < maxLoopCount) {
      std::vector<std::string> parts;
      split(parts, line, is_any_of(" "));

      keyS = stoi(parts[1]);
      keyT = stoi(parts[3]);

      int numMeasurements = stoi(parts[5]);
      std::vector<Pose2> poseArray(numMeasurements);
      for (int i = 0; i < numMeasurements; ++i) {
        x = stod(parts[6 + 3 * i]);
        y = stod(parts[7 + 3 * i]);
        rad = stod(parts[8 + 3 * i]);
        poseArray[i] = Pose2(x, y, rad);
      }

      // Take the first one as the initial estimate
      Pose2 odomPose = poseArray[0];
      if (keyS == keyT - 1) {
        // Odometry factor
        if (numMeasurements > 1) {
          // Add hybrid factor
          DiscreteKey m(M(discreteCount), numMeasurements);
          HybridNonlinearFactor mixtureFactor =
              hybridOdometryFactor(numMeasurements, keyS, keyT, m, poseArray);
          graph_.push_back(mixtureFactor);
          discreteCount++;
          numberOfHybridFactors += 1;
          std::cout << "mixtureFactor: " << keyS << " " << keyT << std::endl;
        } else {
          graph_.add(BetweenFactor<Pose2>(X(keyS), X(keyT), odomPose,
                                          kPoseNoiseModel));
        }
        // Insert next pose initial guess
        initial_.insert(X(keyT), initial_.at<Pose2>(X(keyS)) * odomPose);
      } else {
        // Loop closure
        HybridNonlinearFactor loopFactor =
            hybridLoopClosureFactor(loopCount, keyS, keyT, odomPose);
        // print loop closure event keys:
        std::cout << "Loop closure: " << keyS << " " << keyT << std::endl;
        graph_.add(loopFactor);
        numberOfHybridFactors += 1;
        loopCount++;
      }

      if (numberOfHybridFactors >= updateFrequency) {
        // print the keys involved in the smoother update
        std::cout << "Smoother update: " << graph_.size() << std::endl;
        gttic_(SmootherUpdate);
        beforeUpdate = clock();
        smootherUpdate(smoother_, graph_, initial_, maxNrHypotheses, &result_);
        afterUpdate = clock();
        smootherUpdateTimes.push_back({index, afterUpdate - beforeUpdate});
        gttoc_(SmootherUpdate);
        numberOfHybridFactors = 0;
      }

      // Record timing for odometry edges only
      if (keyS == keyT - 1) {
        clock_t curTime = clock();
        timeList.push_back(curTime - startTime);
      }

      // Print some status every 100 steps
      if (index % 100 == 0) {
        std::cout << "Index: " << index << std::endl;
        if (!timeList.empty()) {
          std::cout << "Acc_time: " << timeList.back() / CLOCKS_PER_SEC
                    << " seconds" << std::endl;
          // delta.discrete().print("The Discrete Assignment");
          tictoc_finishedIteration_();
          tictoc_print_();
        }
      }

      index++;
    }

    // Final update
    beforeUpdate = clock();
    smootherUpdate(smoother_, graph_, initial_, maxNrHypotheses, &result_);
    afterUpdate = clock();
    smootherUpdateTimes.push_back({index, afterUpdate - beforeUpdate});

    // Final optimize
    gttic_(HybridSmootherOptimize);
    HybridValues delta = smoother_.optimize();
    gttoc_(HybridSmootherOptimize);

    result_.insert_or_assign(initial_.retract(delta.continuous()));

    std::cout << "Final error: " << smoother_.hybridBayesNet().error(delta)
              << std::endl;

    clock_t endTime = clock();
    clock_t totalTime = endTime - startTime;
    std::cout << "Total time: " << totalTime / CLOCKS_PER_SEC << " seconds"
              << std::endl;

    // Write results to file
    writeResult(result_, keyT + 1, "Hybrid_City10000.txt");

    // TODO Write to file
    //  for (size_t i = 0; i < smoother_update_times.size(); i++) {
    //    auto p = smoother_update_times.at(i);
    //    std::cout << p.first << ", " << p.second / CLOCKS_PER_SEC <<
    //    std::endl;
    //  }

    // Write timing info to file
    std::ofstream outfileTime;
    std::string timeFileName = "Hybrid_City10000_time.txt";
    outfileTime.open(timeFileName);
    for (auto accTime : timeList) {
      outfileTime << accTime << std::endl;
>>>>>>> c37eb495
    }
    outfileTime.close();
    std::cout << "Output " << timeFileName << " file." << std::endl;
  }
};

<<<<<<< HEAD
    // Final update
    beforeUpdate = clock();
    smootherUpdate(smoother_, graph_, initial_, kMaxNrHypotheses, &result_);
    afterUpdate = clock();
    smootherUpdateTimes.push_back({index, afterUpdate - beforeUpdate});

    // Final optimize
    gttic_(HybridSmootherOptimize);
    HybridValues delta = smoother_.optimize();
    gttoc_(HybridSmootherOptimize);

    result_.insert_or_assign(initial_.retract(delta.continuous()));

    std::cout << "Final error: " << smoother_.hybridBayesNet().error(delta)
              << std::endl;

    clock_t endTime = clock();
    clock_t totalTime = endTime - startTime;
    std::cout << "Total time: " << totalTime / CLOCKS_PER_SEC << " seconds"
              << std::endl;

    // Write results to file
    writeResult(result_, keyT + 1, "Hybrid_City10000.txt");

    // TODO Write to file
    //  for (size_t i = 0; i < smoother_update_times.size(); i++) {
    //    auto p = smoother_update_times.at(i);
    //    std::cout << p.first << ", " << p.second / CLOCKS_PER_SEC <<
    //    std::endl;
    //  }

    // Write timing info to file
    ofstream outfileTime;
    std::string timeFileName = "Hybrid_City10000_time.txt";
    outfileTime.open(timeFileName);
    for (auto accTime : timeList) {
      outfileTime << accTime << std::endl;
    }
    outfileTime.close();
    std::cout << "Output " << timeFileName << " file." << std::endl;
  }
};

/* ************************************************************************* */
int main() {
=======
/* ************************************************************************* */
// Function to parse command-line arguments
void parseArguments(int argc, char* argv[], size_t& maxLoopCount,
                    size_t& updateFrequency, size_t& maxNrHypotheses) {
  for (int i = 1; i < argc; ++i) {
    std::string arg = argv[i];
    if (arg == "--max-loop-count" && i + 1 < argc) {
      maxLoopCount = std::stoul(argv[++i]);
    } else if (arg == "--update-frequency" && i + 1 < argc) {
      updateFrequency = std::stoul(argv[++i]);
    } else if (arg == "--max-nr-hypotheses" && i + 1 < argc) {
      maxNrHypotheses = std::stoul(argv[++i]);
    } else if (arg == "--help") {
      std::cout << "Usage: " << argv[0] << " [options]\n"
                << "Options:\n"
                << "  --max-loop-count <value>       Set the maximum loop "
                   "count (default: 3000)\n"
                << "  --update-frequency <value>     Set the update frequency "
                   "(default: 3)\n"
                << "  --max-nr-hypotheses <value>    Set the maximum number of "
                   "hypotheses (default: 10)\n"
                << "  --help                         Show this help message\n";
      std::exit(0);
    }
  }
}

/* ************************************************************************* */
// Main function
int main(int argc, char* argv[]) {
>>>>>>> c37eb495
  Experiment experiment(findExampleDataFile("T1_city10000_04.txt"));
  // Experiment experiment("../data/mh_T1_city10000_04.txt"); //Type #1 only
  // Experiment experiment("../data/mh_T3b_city10000_10.txt"); //Type #3 only
  // Experiment experiment("../data/mh_T1_T3_city10000_04.txt"); //Type #1 +
  // Type #3

<<<<<<< HEAD
  // Run the experiment
  experiment.run(kMaxLoopCount);
=======
  // Parse command-line arguments
  parseArguments(argc, argv, experiment.maxLoopCount,
                 experiment.updateFrequency, experiment.maxNrHypotheses);

  // Run the experiment
  experiment.run();
>>>>>>> c37eb495

  return 0;
}<|MERGE_RESOLUTION|>--- conflicted
+++ resolved
@@ -44,26 +44,14 @@
 using symbol_shorthand::M;
 using symbol_shorthand::X;
 
-<<<<<<< HEAD
-const size_t kMaxLoopCount = 2000;  // Example default value
-const size_t kMaxNrHypotheses = 10;
-
-auto kOpenLoopModel = noiseModel::Diagonal::Sigmas(Vector3::Ones() * 10);
-=======
 auto kOpenLoopModel = noiseModel::Diagonal::Sigmas(Vector3::Ones() * 10);
 const double kOpenLoopConstant = kOpenLoopModel->negLogConstant();
->>>>>>> c37eb495
 
 auto kPriorNoiseModel = noiseModel::Diagonal::Sigmas(
     (Vector(3) << 0.0001, 0.0001, 0.0001).finished());
 
 auto kPoseNoiseModel = noiseModel::Diagonal::Sigmas(
     (Vector(3) << 1.0 / 30.0, 1.0 / 30.0, 1.0 / 100.0).finished());
-<<<<<<< HEAD
-
-// Experiment Class
-class Experiment {
-=======
 const double kPoseNoiseConstant = kPoseNoiseModel->negLogConstant();
 
 // Experiment Class
@@ -80,7 +68,6 @@
 
   size_t maxNrHypotheses = 10;
 
->>>>>>> c37eb495
  private:
   std::string filename_;
   HybridSmoother smoother_;
@@ -97,11 +84,7 @@
    */
   void writeResult(const Values& result, size_t numPoses,
                    const std::string& filename = "Hybrid_city10000.txt") {
-<<<<<<< HEAD
-    ofstream outfile;
-=======
     std::ofstream outfile;
->>>>>>> c37eb495
     outfile.open(filename);
 
     for (size_t i = 0; i < numPoses; ++i) {
@@ -112,7 +95,6 @@
     outfile.close();
     std::cout << "Output written to " << filename << std::endl;
   }
-<<<<<<< HEAD
 
   /**
    * @brief Create a hybrid loop closure factor where
@@ -128,36 +110,12 @@
     auto f1 = std::make_shared<BetweenFactor<Pose2>>(
         X(keyS), X(keyT), measurement, kPoseNoiseModel);
 
-    std::vector<NonlinearFactorValuePair> factors{
-        {f0, kOpenLoopModel->negLogConstant()},
-        {f1, kPoseNoiseModel->negLogConstant()}};
-    HybridNonlinearFactor mixtureFactor(l, factors);
-    return mixtureFactor;
-  }
-
-=======
-
-  /**
-   * @brief Create a hybrid loop closure factor where
-   * 0 - loose noise model and 1 - loop noise model.
-   */
-  HybridNonlinearFactor hybridLoopClosureFactor(size_t loopCounter, size_t keyS,
-                                                size_t keyT,
-                                                const Pose2& measurement) {
-    DiscreteKey l(L(loopCounter), 2);
-
-    auto f0 = std::make_shared<BetweenFactor<Pose2>>(
-        X(keyS), X(keyT), measurement, kOpenLoopModel);
-    auto f1 = std::make_shared<BetweenFactor<Pose2>>(
-        X(keyS), X(keyT), measurement, kPoseNoiseModel);
-
     std::vector<NonlinearFactorValuePair> factors{{f0, kOpenLoopConstant},
                                                   {f1, kPoseNoiseConstant}};
     HybridNonlinearFactor mixtureFactor(l, factors);
     return mixtureFactor;
   }
 
->>>>>>> c37eb495
   /// @brief Create hybrid odometry factor with discrete measurement choices.
   HybridNonlinearFactor hybridOdometryFactor(
       size_t numMeasurements, size_t keyS, size_t keyT, const DiscreteKey& m,
@@ -167,14 +125,8 @@
     auto f1 = std::make_shared<BetweenFactor<Pose2>>(
         X(keyS), X(keyT), poseArray[1], kPoseNoiseModel);
 
-<<<<<<< HEAD
-    std::vector<NonlinearFactorValuePair> factors{
-        {f0, kPoseNoiseModel->negLogConstant()},
-        {f1, kPoseNoiseModel->negLogConstant()}};
-=======
     std::vector<NonlinearFactorValuePair> factors{{f0, kPoseNoiseConstant},
                                                   {f1, kPoseNoiseConstant}};
->>>>>>> c37eb495
     HybridNonlinearFactor mixtureFactor(m, factors);
     return mixtureFactor;
   }
@@ -182,21 +134,13 @@
   /// @brief Perform smoother update and optimize the graph.
   void smootherUpdate(HybridSmoother& smoother,
                       HybridNonlinearFactorGraph& graph, const Values& initial,
-<<<<<<< HEAD
-                      size_t kMaxNrHypotheses, Values* result) {
-    HybridGaussianFactorGraph linearized = *graph.linearize(initial);
-    smoother.update(linearized, kMaxNrHypotheses);
-=======
                       size_t maxNrHypotheses, Values* result) {
     HybridGaussianFactorGraph linearized = *graph.linearize(initial);
     smoother.update(linearized, maxNrHypotheses);
->>>>>>> c37eb495
     // throw if x0 not in hybridBayesNet_:
     const KeySet& keys = smoother.hybridBayesNet().keys();
     if (keys.find(X(0)) == keys.end()) {
       throw std::runtime_error("x0 not in hybridBayesNet_");
-<<<<<<< HEAD
-=======
     }
     graph.resize(0);
     // HybridValues delta = smoother.hybridBayesNet().optimize();
@@ -215,133 +159,8 @@
     if (!in.is_open()) {
       std::cerr << "Failed to open file: " << filename_ << std::endl;
       return;
->>>>>>> c37eb495
-    }
-    graph.resize(0);
-    // HybridValues delta = smoother.hybridBayesNet().optimize();
-    // result->insert_or_assign(initial.retract(delta.continuous()));
-  }
-
-<<<<<<< HEAD
- public:
-  /// Construct with filename of experiment to run
-  explicit Experiment(const std::string& filename)
-      : filename_(filename), smoother_(0.99) {}
-
-  /// @brief Run the main experiment with a given maxLoopCount.
-  void run(size_t maxLoopCount) {
-    // Prepare reading
-    ifstream in(filename_);
-    if (!in.is_open()) {
-      cerr << "Failed to open file: " << filename_ << endl;
-      return;
-    }
-
-    // Initialize local variables
-    size_t discreteCount = 0, index = 0;
-    size_t loopCount = 0;
-
-    std::list<double> timeList;
-
-    // Set up initial prior
-    double x = 0.0;
-    double y = 0.0;
-    double rad = 0.0;
-
-    Pose2 priorPose(x, y, rad);
-    initial_.insert(X(0), priorPose);
-    graph_.push_back(PriorFactor<Pose2>(X(0), priorPose, kPriorNoiseModel));
-
-    // Initial update
-    clock_t beforeUpdate = clock();
-    smootherUpdate(smoother_, graph_, initial_, kMaxNrHypotheses, &result_);
-    clock_t afterUpdate = clock();
-    std::vector<std::pair<size_t, double>> smootherUpdateTimes;
-    smootherUpdateTimes.push_back({index, afterUpdate - beforeUpdate});
-
-    // Start main loop
-    size_t keyS = 0, keyT = 0;
-    clock_t startTime = clock();
-    std::string line;
-    while (getline(in, line) && index < maxLoopCount) {
-      std::vector<std::string> parts;
-      split(parts, line, is_any_of(" "));
-
-      keyS = stoi(parts[1]);
-      keyT = stoi(parts[3]);
-
-      int numMeasurements = stoi(parts[5]);
-      std::vector<Pose2> poseArray(numMeasurements);
-      for (int i = 0; i < numMeasurements; ++i) {
-        x = stod(parts[6 + 3 * i]);
-        y = stod(parts[7 + 3 * i]);
-        rad = stod(parts[8 + 3 * i]);
-        poseArray[i] = Pose2(x, y, rad);
-      }
-
-      // Flag to decide whether to run smoother update
-      bool doSmootherUpdate = false;
-
-      // Take the first one as the initial estimate
-      Pose2 odomPose = poseArray[0];
-      if (keyS == keyT - 1) {
-        // Odometry factor
-        if (numMeasurements > 1) {
-          // Add hybrid factor
-          DiscreteKey m(M(discreteCount), numMeasurements);
-          HybridNonlinearFactor mixtureFactor =
-              hybridOdometryFactor(numMeasurements, keyS, keyT, m, poseArray);
-          graph_.push_back(mixtureFactor);
-          discreteCount++;
-          doSmootherUpdate = true;
-          // std::cout << "mixtureFactor: " << keyS << " " << keyT << std::endl;
-        } else {
-          graph_.add(BetweenFactor<Pose2>(X(keyS), X(keyT), odomPose,
-                                          kPoseNoiseModel));
-        }
-        // Insert next pose initial guess
-        initial_.insert(X(keyT), initial_.at<Pose2>(X(keyS)) * odomPose);
-      } else {
-        // Loop closure
-        HybridNonlinearFactor loopFactor =
-            hybridLoopClosureFactor(loopCount, keyS, keyT, odomPose);
-        // print loop closure event keys:
-        // std::cout << "Loop closure: " << keyS << " " << keyT << std::endl;
-        graph_.add(loopFactor);
-        doSmootherUpdate = true;
-        loopCount++;
-      }
-
-      if (doSmootherUpdate) {
-        gttic_(SmootherUpdate);
-        beforeUpdate = clock();
-        smootherUpdate(smoother_, graph_, initial_, kMaxNrHypotheses, &result_);
-        afterUpdate = clock();
-        smootherUpdateTimes.push_back({index, afterUpdate - beforeUpdate});
-        gttoc_(SmootherUpdate);
-        doSmootherUpdate = false;
-      }
-
-      // Record timing for odometry edges only
-      if (keyS == keyT - 1) {
-        clock_t curTime = clock();
-        timeList.push_back(curTime - startTime);
-      }
-
-      // Print some status every 100 steps
-      if (index % 100 == 0) {
-        std::cout << "Index: " << index << std::endl;
-        if (!timeList.empty()) {
-          std::cout << "Acc_time: " << timeList.back() / CLOCKS_PER_SEC
-                    << " seconds" << std::endl;
-          // delta.discrete().print("The Discrete Assignment");
-          tictoc_finishedIteration_();
-          tictoc_print_();
-        }
-      }
-
-      index++;
-=======
+    }
+
     // Initialize local variables
     size_t discreteCount = 0, index = 0;
     size_t loopCount = 0;
@@ -487,60 +306,12 @@
     outfileTime.open(timeFileName);
     for (auto accTime : timeList) {
       outfileTime << accTime << std::endl;
->>>>>>> c37eb495
     }
     outfileTime.close();
     std::cout << "Output " << timeFileName << " file." << std::endl;
   }
 };
 
-<<<<<<< HEAD
-    // Final update
-    beforeUpdate = clock();
-    smootherUpdate(smoother_, graph_, initial_, kMaxNrHypotheses, &result_);
-    afterUpdate = clock();
-    smootherUpdateTimes.push_back({index, afterUpdate - beforeUpdate});
-
-    // Final optimize
-    gttic_(HybridSmootherOptimize);
-    HybridValues delta = smoother_.optimize();
-    gttoc_(HybridSmootherOptimize);
-
-    result_.insert_or_assign(initial_.retract(delta.continuous()));
-
-    std::cout << "Final error: " << smoother_.hybridBayesNet().error(delta)
-              << std::endl;
-
-    clock_t endTime = clock();
-    clock_t totalTime = endTime - startTime;
-    std::cout << "Total time: " << totalTime / CLOCKS_PER_SEC << " seconds"
-              << std::endl;
-
-    // Write results to file
-    writeResult(result_, keyT + 1, "Hybrid_City10000.txt");
-
-    // TODO Write to file
-    //  for (size_t i = 0; i < smoother_update_times.size(); i++) {
-    //    auto p = smoother_update_times.at(i);
-    //    std::cout << p.first << ", " << p.second / CLOCKS_PER_SEC <<
-    //    std::endl;
-    //  }
-
-    // Write timing info to file
-    ofstream outfileTime;
-    std::string timeFileName = "Hybrid_City10000_time.txt";
-    outfileTime.open(timeFileName);
-    for (auto accTime : timeList) {
-      outfileTime << accTime << std::endl;
-    }
-    outfileTime.close();
-    std::cout << "Output " << timeFileName << " file." << std::endl;
-  }
-};
-
-/* ************************************************************************* */
-int main() {
-=======
 /* ************************************************************************* */
 // Function to parse command-line arguments
 void parseArguments(int argc, char* argv[], size_t& maxLoopCount,
@@ -571,24 +342,18 @@
 /* ************************************************************************* */
 // Main function
 int main(int argc, char* argv[]) {
->>>>>>> c37eb495
   Experiment experiment(findExampleDataFile("T1_city10000_04.txt"));
   // Experiment experiment("../data/mh_T1_city10000_04.txt"); //Type #1 only
   // Experiment experiment("../data/mh_T3b_city10000_10.txt"); //Type #3 only
   // Experiment experiment("../data/mh_T1_T3_city10000_04.txt"); //Type #1 +
   // Type #3
 
-<<<<<<< HEAD
-  // Run the experiment
-  experiment.run(kMaxLoopCount);
-=======
   // Parse command-line arguments
   parseArguments(argc, argv, experiment.maxLoopCount,
                  experiment.updateFrequency, experiment.maxNrHypotheses);
 
   // Run the experiment
   experiment.run();
->>>>>>> c37eb495
 
   return 0;
 }