--- conflicted
+++ resolved
@@ -362,11 +362,7 @@
           Rot2 measuredBearing = measured.bearing();
           double measuredRange = measured.range();
           newVariables.insert(lmKey,
-<<<<<<< HEAD
-            pose.transform_from(measuredBearing.rotate(Point2(measuredRange, 0.0))));
-=======
             pose.transformFrom(measuredBearing.rotate(Point2(measuredRange, 0.0))));
->>>>>>> 39e08c9a
         }
       }
       else
